--- conflicted
+++ resolved
@@ -103,7 +103,7 @@
 }
 
 class PermissiveDictionary extends Dictionary {
-  override checkWords(...possibleWords: Array<string>) {}
+  checkWords(...possibleWords: Array<string>) {}
 };
 
 class UrlTemplateDictionary extends Dictionary {
@@ -114,7 +114,7 @@
     super();
   }
 
-  override async checkWords(...words: Array<string>) {
+  async checkWords(...words: Array<string>) {
     const promises: Array<Promise<WordNotInDictionaryError | null>> = words.map(
       (word) => {
         const url = this.urlTemplate.replace("{lower}", word.toLowerCase());
@@ -180,14 +180,8 @@
   }
 }
 
-<<<<<<< HEAD
 export class ListDictionary extends Dictionary {
-  private readonly settings: string;
-  private readonly baseUrl: string;
-=======
-class ListDictionary extends Dictionary {
   private readonly dictionaryId: string;
->>>>>>> 35912fe5
   private wordListPromise: Promise<WordList> | null = null;
   private wordList: WordList | null = null;
   private eventTarget = new EventTarget();
