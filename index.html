<!DOCTYPE html>
<html lang="en">
<head>
    <meta charset="UTF-8">
    <meta name="viewport" content="width=device-width, initial-scale=1.0">
    <title>Crossword Builder Game</title>
    <link rel="stylesheet" href="style.css">
</head>
<body>
    <div id="game-header-scores">
        <div id="header-player1-info" class="header-player-info">
            <span id="header-player1-name">Player 1</span>: <span id="header-player1-score">0</span>
        </div>
        <div id="header-player2-info" class="header-player-info">
            <span id="header-player2-name">Player 2</span>: <span id="header-player2-score">0</span>
        </div>
    </div>
    <div id="game-container">
        <div id="board-container">
            <!-- Game board will be rendered here by JavaScript -->
        </div>
        <div id="info-container">
            <div id="local-player-rack-area">
                <div class="rack" id="local-player-rack">
                    <!-- Local player's rack tiles rendered here -->
                </div>
            </div>
            <div id="game-status">
                <p>Turn: <span id="turn-player">Player 1</span></p>
                <p>Tiles in bag: <span id="tiles-in-bag">100</span></p>
            </div>
            <div id="controls-container">
                <button id="play-word-btn">Play Word</button>
                <button id="exchange-tiles-btn">Exchange Tiles</button>
                <button id="pass-turn-btn">Pass Turn</button>
                <button id="recall-tiles-btn">Recall Tiles</button>
                <button id="new-game-btn">Setup New Game</button> <!-- Text changed -->
            </div>

            <!-- New Collapsible Section for Settings -->
            <div id="custom-settings-section" style="display:none; border: 1px solid #ccc; padding: 10px; margin-top: 10px;">
                <h2>New Game Settings</h2>
                <div id="dictionary-settings">
                    <h3>Dictionary Options</h3>
                    <label>
                        <input type="radio" name="dictionaryType" value="permissive" checked> Permissive (Default)
                    </label>
                    <br>
                    <label>
                        <input type="radio" name="dictionaryType" value="freeapi"> Free Dictionary API
                    </label>
                    <br>
                    <label>
                        <input type="radio" name="dictionaryType" value="custom"> Custom URL
                    </label>
                    <br>
                    <input type="text" id="custom-dictionary-url" placeholder="Enter dictionary URL prefix" style="display:none; margin-top: 5px;">
                </div>

                <div id="custom-game-settings-inputs">
                    <h3>Custom Game Rules (Optional)</h3>
<<<<<<< HEAD
                    <p><small>Leave fields blank to use default Scrabble rules.</small></p>

                    <label for="custom-tile-distribution">Tile Distribution (JSON format):</label><br>
                    <textarea id="custom-tile-distribution" rows="5" cols="40" placeholder='Example: {"A": 9, "B": 2, ...}'></textarea><br>
                    <small>Default: Standard Scrabble distribution.</small><br><br>

                    <label for="custom-tile-values">Tile Values (JSON format):</label><br>
                    <textarea id="custom-tile-values" rows="5" cols="40" placeholder='Example: {"A": 1, "B": 3, "_": 0, ...}'></textarea><br>
                    <small>Default: Standard Scrabble values. Use "_" for blank tile value.</small><br><br>
=======
                    <p><small>Leave fields blank to use default game rules.</small></p>

                    <label for="custom-tile-distribution">Tile Distribution (JSON format):</label><br>
                    <textarea id="custom-tile-distribution" rows="5" cols="40" placeholder='Example: {"A": 9, "B": 2, ...}'></textarea><br>
                    <small>Default: Standard distribution.</small><br><br>

                    <label for="custom-tile-values">Tile Values (JSON format):</label><br>
                    <textarea id="custom-tile-values" rows="5" cols="40" placeholder='Example: {"A": 1, "B": 3, "_": 0, ...}'></textarea><br>
                    <small>Default: Default values. Use "_" for blank tile value.</small><br><br>
>>>>>>> e6e27b5f

                    <label for="custom-blank-tile-count">Number of Blank Tiles:</label><br>
                    <input type="number" id="custom-blank-tile-count" min="0" placeholder="Default: 2"><br>
                    <small>Default: 2.</small><br><br>

                    <label for="custom-seven-tile-bonus">Seven-Tile Bonus ("Bingo"):</label><br>
                    <input type="number" id="custom-seven-tile-bonus" min="0" placeholder="Default: 50"><br>
                    <small>Default: 50 points.</small><br><br>
                </div>
                <button id="start-game-btn" style="margin-top:10px;">Start New Game with These Settings</button>
            </div> <!-- End of custom-settings-section -->

            <div id="turn-url-container">
                <p>Turn URL: <input type="text" id="turn-url" readonly> <button id="copy-url-btn" title="Copy Game URL">Copy</button></p>
            </div>
        </div> <!-- This closes info-container -->
    </div> <!-- This closes game-container -->
    <script src="script.js"></script>
  <div id="post-move-modal" hidden>
    <p>Points Earned: <span id="modal-points-earned">0</span></p>
    <div><input type="checkbox" id="modal-copy-url-checkbox" checked> <label for="modal-copy-url-checkbox">Copy Turn URL</label></div>
    <button id="modal-close-btn">Close</button>
  </div>
</body>
</html><|MERGE_RESOLUTION|>--- conflicted
+++ resolved
@@ -59,17 +59,6 @@
 
                 <div id="custom-game-settings-inputs">
                     <h3>Custom Game Rules (Optional)</h3>
-<<<<<<< HEAD
-                    <p><small>Leave fields blank to use default Scrabble rules.</small></p>
-
-                    <label for="custom-tile-distribution">Tile Distribution (JSON format):</label><br>
-                    <textarea id="custom-tile-distribution" rows="5" cols="40" placeholder='Example: {"A": 9, "B": 2, ...}'></textarea><br>
-                    <small>Default: Standard Scrabble distribution.</small><br><br>
-
-                    <label for="custom-tile-values">Tile Values (JSON format):</label><br>
-                    <textarea id="custom-tile-values" rows="5" cols="40" placeholder='Example: {"A": 1, "B": 3, "_": 0, ...}'></textarea><br>
-                    <small>Default: Standard Scrabble values. Use "_" for blank tile value.</small><br><br>
-=======
                     <p><small>Leave fields blank to use default game rules.</small></p>
 
                     <label for="custom-tile-distribution">Tile Distribution (JSON format):</label><br>
@@ -79,7 +68,6 @@
                     <label for="custom-tile-values">Tile Values (JSON format):</label><br>
                     <textarea id="custom-tile-values" rows="5" cols="40" placeholder='Example: {"A": 1, "B": 3, "_": 0, ...}'></textarea><br>
                     <small>Default: Default values. Use "_" for blank tile value.</small><br><br>
->>>>>>> e6e27b5f
 
                     <label for="custom-blank-tile-count">Number of Blank Tiles:</label><br>
                     <input type="number" id="custom-blank-tile-count" min="0" placeholder="Default: 2"><br>
