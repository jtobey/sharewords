--- conflicted
+++ resolved
@@ -35,11 +35,8 @@
                 <button id="pass-turn-btn">Pass Turn</button>
                 <button id="recall-tiles-btn">Recall Tiles</button>
                 <button id="new-game-btn">Setup New Game</button> <!-- Text changed -->
-<<<<<<< HEAD
-=======
                 <button id="confirm-exchange-btn" style="display:none;">Confirm Exchange</button>
                 <button id="cancel-exchange-btn" style="display:none;">Cancel Exchange</button>
->>>>>>> b39c00bb
             </div>
 
             <!-- New Collapsible Section for Settings -->
@@ -64,17 +61,6 @@
 
                 <div id="custom-game-settings-inputs">
                     <h3>Custom Game Rules (Optional)</h3>
-<<<<<<< HEAD
-                    <p><small>Leave fields blank to use default Scrabble rules.</small></p>
-
-                    <label for="custom-tile-distribution">Tile Distribution (JSON format):</label><br>
-                    <textarea id="custom-tile-distribution" rows="5" cols="40" placeholder='Example: {"A": 9, "B": 2, ...}'></textarea><br>
-                    <small>Default: Standard Scrabble distribution.</small><br><br>
-
-                    <label for="custom-tile-values">Tile Values (JSON format):</label><br>
-                    <textarea id="custom-tile-values" rows="5" cols="40" placeholder='Example: {"A": 1, "B": 3, "_": 0, ...}'></textarea><br>
-                    <small>Default: Standard Scrabble values. Use "_" for blank tile value.</small><br><br>
-=======
                     <p><small>Leave fields blank to use default game rules.</small></p>
 
                     <label for="custom-tile-distribution">Tile Distribution (JSON format):</label><br>
@@ -84,7 +70,6 @@
                     <label for="custom-tile-values">Tile Values (JSON format):</label><br>
                     <textarea id="custom-tile-values" rows="5" cols="40" placeholder='Example: {"A": 1, "B": 3, "_": 0, ...}'></textarea><br>
                     <small>Default: Default values. Use "_" for blank tile value.</small><br><br>
->>>>>>> b39c00bb
 
                     <label for="custom-blank-tile-count">Number of Blank Tiles:</label><br>
                     <input type="number" id="custom-blank-tile-count" min="0" placeholder="Default: 2"><br>
@@ -93,16 +78,13 @@
                     <label for="custom-seven-tile-bonus">Seven-Tile Bonus ("Bingo"):</label><br>
                     <input type="number" id="custom-seven-tile-bonus" min="0" placeholder="Default: 50"><br>
                     <small>Default: 50 points.</small><br><br>
-<<<<<<< HEAD
-=======
 
                     <label for="custom-board-layout">Custom Board Layout (15x15 grid):</label><br>
                     <textarea id="custom-board-layout" rows="8" cols="40" placeholder="Example: 15 lines, each 15 chars. T=TW, D=DW, t=TL, d=DL, .=Normal. E.g.,
-T..d...d..T
-.D..t...t..D.
+T..d...d..T....
+.D..t...t..D...
 (and 13 more lines)"></textarea><br>
                     <small>Enter 15 lines, each 15 characters. Valid characters: T, D, t, d, . (period for normal). Leave blank for default layout.</small><br><br>
->>>>>>> b39c00bb
                 </div>
                 <button id="start-game-btn" style="margin-top:10px;">Start New Game with These Settings</button>
             </div> <!-- End of custom-settings-section -->
