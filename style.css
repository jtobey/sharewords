/*
Copyright 2025 Google LLC

Licensed under the Apache License, Version 2.0 (the "License");
you may not use this file except in compliance with the License.
You may obtain a copy of the License at

    https://www.apache.org/licenses/LICENSE-2.0

Unless required by applicable law or agreed to in writing, software
distributed under the License is distributed on an "AS IS" BASIS,
WITHOUT WARRANTIES OR CONDITIONS OF ANY KIND, either express or implied.
See the License for the specific language governing permissions and
limitations under the License.
*/
#game-container {
  display: flex;
  flex-direction: column;
}

#board-container {
  border: 1px solid #ccc;
  width: 601px;
  height: 601px;
  overflow: hidden;
  position: relative;
  touch-action: none;  /* TODO - Allow default scrolling. */
}

#board-transformer {
  width: 100%;
  height: 100%;
  background-color: #ccc;
  display: grid;
  transform-origin: 0 0;
}

.square {
  width: auto;
  height: auto;
  background-color: #dda;
  border-right: 1px solid #ccc;
  border-bottom: 1px solid #ccc;
  box-sizing: border-box;
  position: relative;
  display: flex;
  justify-content: center;
  align-items: center;
}

.bonus-text {
  font-family: sans-serif;
  font-size: 0.75em;
  color: #dda;
}

#controls-container {
  margin-top: 20px;
}

#buttons-container {
  display: flex;
  width: 310px;
  gap: 5px;
}

#buttons-container button {
  flex: 1;
  height: 30px;
}

#rack-container, #exchange-container {
  display: flex;
  flex-direction: row;
  margin-bottom: 10px;
  gap: 5px;
}

.tile, .tile-spot {
  width: 40px;
  height: 40px;
  border: 1px solid #999;
  background-color: #eee;
  box-sizing: border-box;
  font-size: 24px;
  cursor: pointer;
  position: relative;
  touch-action: none;
}

.letter {
  position: absolute;
  top: 50%;
  left: 50%;
  transform: translate(-50%, -50%);
}

.value {
  position: absolute;
  bottom: 2px;
  left: 4px;
  font-size: 50%;
}

.tile-spot {
  background-color: #dda;
  border-color: #ccc;
  cursor: default;
}

.tile-spot[data-row="exchange"] {
  display: flex;
  justify-content: center;
  align-items: center;
}

.tile-spot[data-row="exchange"]::before {
  content: "♻";
  font-size: 28px;
  color: #bbb;
}

.placed {
  background-color: rgba(144, 238, 144, 0.7) !important;
  touch-action: none;
}

.square.dl { background-color: #c99; }
.square.tl { background-color: #bbb; }
.square.dw { background-color: #ff3; }
.square.tw { background-color: #f90; }
.square.center { background-color: #f6f; }

.tile.selected, .placed.selected {
  border: 2px solid blue !important;
}

.square.selected {
  background-color: #f0f0c0 !important;
}

.drop-target {
  box-shadow: inset 0 0 5px 2px rgba(0,0,255,0.5);
}

.tile:focus, .square:focus, .placed:focus {
  outline: 3px solid #333;
}

#center-panel {
  display: flex;
  flex-direction: column;
  align-items: center;
}

#score-panel {
  display: flex;
  flex-direction: row;
  justify-content: center;
  margin-bottom: 10px;
  font-size: 18px;
}

#bag-tile-count-container {
  display: flex;
  flex-direction: row;
  justify-content: center;
  margin-bottom: 10px;
  font-size: 18px;
}

.player-score {
  margin: 0 10px;
}

.current-player {
  font-weight: bold;
}

.ghost-tile {
  position: fixed;
  pointer-events: none;
  z-index: 1000;
  transform: translate(-50%, -50%);
  box-shadow: 0 4px 8px rgba(0,0,0,0.2);
  transition: transform 0.1s ease-out;
}

.tile.dragging, .placed.dragging {
  opacity: 0.4;
}

.info-popup {
  position: absolute;
  background-color: white;
  border: 1px solid #ccc;
  padding: 10px;
  z-index: 1001;
  box-shadow: 0 2px 10px rgba(0,0,0,0.2);
  border-radius: 5px;
}

.info-popup h3 {
  margin-top: 0;
}

.info-popup ul {
  margin: 0;
  padding-left: 20px;
}

.info-popup li {
  margin-bottom: 5px;
}

<<<<<<< HEAD
.throbber {
  position: fixed;
  top: 50%;
  left: 50%;
  transform: translate(-50%, -50%);
  background-color: rgba(0, 0, 0, 0.7);
  color: white;
  padding: 20px;
  border-radius: 10px;
  z-index: 1002;
  font-size: 1.2em;
=======
.toast {
  position: fixed;
  top: 20px;
  left: 50%;
  transform: translateX(-50%);
  background-color: #333;
  color: #fff;
  padding: 10px 20px;
  border-radius: 5px;
  z-index: 1002;
  opacity: 0;
  transition: opacity 0.5s ease-in-out;
}

.toast.show {
  opacity: 1;
>>>>>>> 35912fe5
}

@media (min-width: 1024px) {
  #game-container {
    flex-direction: row;
    align-items: flex-start;
  }

  #controls-container {
    margin-top: 0;
    margin-left: 20px;
  }
}

@media (max-width: 601px) {
  #board-container, #buttons-container {
    width: 98vw;
  }

  #board-container {
    height: 98vw;
  }

  #board-transformer {
  }

  .square {
    width: auto;
    height: auto;
    font-size: 3.2vw;
  }

  .bonus-text {
    font-size: 2.4vw;
  }
}

dialog {
  border: 1px solid #ccc;
  border-radius: 5px;
  box-shadow: 0 2px 10px rgba(0,0,0,0.1);
}

#settings-dialog {
  border: 1px solid #ccc;
  border-radius: 5px;
  padding: 1em;
  background-color: #f9f9f9;
  margin-top: 1em;
}

.settings-group {
  margin-bottom: 1em;
}

.player-entry {
  display: flex;
  align-items: center;
  margin-bottom: 0.5em;
}

.player-entry input {
  margin-right: 0.5em;
}

@media (prefers-color-scheme: dark) {
  #settings-dialog {
    background-color: #333;
    color: #eee;
  }
}

dialog::backdrop {
  background-color: rgba(0,0,0,0.5);
}

dialog .buttons {
  display: flex;
  justify-content: flex-end;
  margin-top: 1em;
}

dialog button {
  margin-left: 0.5em;
}

.replay-link {
  margin-left: 1em;
}

.source-link {
  margin-top: 1em;
}

@media (prefers-color-scheme: dark) {
  body {
    background-color: #121212;
    color: #eee;
  }

  h1 {
    color: #eee;
  }

  #board-container {
    border-color: #444;
  }

  #board-transformer {
    background-color: #111;
  }

  .square {
    background-color: #332;
    border-right: 1px solid #444;
    border-bottom: 1px solid #444;
  }

  .tile, .tile-spot {
    background-color: #444;
    border: 1px solid #777;
  }

  .tile-spot {
    background-color: #332;
    border-color: #444;
  }

  .tile-spot[data-row="exchange"]::before {
    color: #444;
  }

  .placed {
    background-color: rgba(34, 136, 34, 0.7) !important;
  }

  .square.dl { background-color: #533; }
  .square.tl { background-color: #555; }
  .square.dw { background-color: #660; }
  .square.tw { background-color: #840; }
  .square.center { background-color: #505; }

  .tile.selected, .placed.selected {
    border: 2px solid lightblue !important;
  }

  .square.selected {
    background-color: #404010 !important;
  }

  .bonus-text {
    color: #332;
  }

  dialog {
    background-color: #222;
    color: #eee;
    border-color: #555;
  }

  .info-popup {
    background-color: #333;
    border-color: #555;
    color: #eee;
  }
}<|MERGE_RESOLUTION|>--- conflicted
+++ resolved
@@ -213,7 +213,6 @@
   margin-bottom: 5px;
 }
 
-<<<<<<< HEAD
 .throbber {
   position: fixed;
   top: 50%;
@@ -225,7 +224,8 @@
   border-radius: 10px;
   z-index: 1002;
   font-size: 1.2em;
-=======
+}
+
 .toast {
   position: fixed;
   top: 20px;
@@ -242,7 +242,6 @@
 
 .toast.show {
   opacity: 1;
->>>>>>> 35912fe5
 }
 
 @media (min-width: 1024px) {
