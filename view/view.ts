/*
Copyright 2025 Google LLC

Licensed under the Apache License, Version 2.0 (the "License");
you may not use this file except in compliance with the License.
You may obtain a copy of the License at

    https://www.apache.org/licenses/LICENSE-2.0

Unless required by applicable law or agreed to in writing, software
distributed under the License is distributed on an "AS IS" BASIS,
WITHOUT WARRANTIES OR CONDITIONS OF ANY KIND, either express or implied.
See the License for the specific language governing permissions and
limitations under the License.
*/
import { Dialog } from "./dialog.js";
import { t } from "../i18n.js";
import { GameSetup } from "./game_setup.js";
import type { GameState, TurnPreviewSuccess } from "../game/game_state.js";
import type { Tile, TilePlacementRow } from "../game/tile.js";
import { isBoardPlacementRow } from "../game/tile.js";
import type { Square } from "../game/board.js";
import type { Browser } from "../browser.js";

type DropTargetId = number | "keyboard"; // A PointerEvent's pointerId or the keyboard.

export class View {
  private gameContainer: HTMLElement;
  private boardContainer: HTMLElement;
  private boardTransformer: HTMLElement;
  private rackContainer: HTMLElement;
  private exchangeContainer: HTMLElement;
  private scorePanel: HTMLElement;
  private bagTileCountContainer: HTMLElement;
  private gameState: GameState;
  public gameSetup: GameSetup;
  private dropTargetMap = new Map<
    DropTargetId,
    { row: TilePlacementRow; col: number }
  >();
  private doc: Document;
  private window: Window;
<<<<<<< HEAD
  private throbber: HTMLElement;
=======
  private browser: Browser;
>>>>>>> 35912fe5

  constructor(gameState: GameState, browser: Browser) {
    this.gameState = gameState;
    this.window = browser.getWindow();
    this.doc = browser.getDocument();
    this.browser = browser;
    this.gameContainer = this.doc.getElementById("game-container")!;
    this.throbber = this.doc.createElement("div");
    this.throbber.className = "throbber";
    this.throbber.style.display = "none";
    this.gameContainer.appendChild(this.throbber);
    this.boardContainer =
      this.gameContainer.querySelector<HTMLElement>("#board-container")!;
    this.boardTransformer = this.doc.createElement("div");
    this.boardTransformer.id = "board-transformer";
    this.boardContainer.appendChild(this.boardTransformer);
    this.rackContainer =
      this.gameContainer.querySelector<HTMLElement>("#rack-container")!;
    this.exchangeContainer = this.gameContainer.querySelector<HTMLElement>(
      "#exchange-container",
    )!;
    this.scorePanel =
      this.gameContainer.querySelector<HTMLElement>("#score-panel")!;
    this.bagTileCountContainer = this.gameContainer.querySelector<HTMLElement>(
      "#bag-tile-count-container",
    )!;
    this.gameSetup = new GameSetup(gameState, browser);

    this.gameState.addEventListener("turnchange", () => this.renderScores());
  }

  private addTileToElement(
    element: HTMLElement,
    tile: Tile,
    assignedLetter?: string,
  ) {
    element.textContent = "";
    const letterDiv = this.doc.createElement("div");
    letterDiv.className = "letter";
    letterDiv.textContent = assignedLetter || tile.letter || "?";
    element.appendChild(letterDiv);
    if (!tile.isBlank) {
      const valueDiv = this.doc.createElement("div");
      valueDiv.className = "value";
      valueDiv.textContent = String(tile.value);
      element.appendChild(valueDiv);
    }
  }

  private addBonusTextToSquare(squareDiv: HTMLElement, square: Square) {
    const bonusSpan = this.doc.createElement("span");
    bonusSpan.className = "bonus-text";
    if (square.letterBonus === 2) bonusSpan.textContent = "2L";
    if (square.letterBonus === 3) bonusSpan.textContent = "3L";
    if (square.wordBonus === 2) bonusSpan.textContent = "2W";
    if (square.wordBonus === 3) bonusSpan.textContent = "3W";
    if (bonusSpan.textContent) squareDiv.appendChild(bonusSpan);
  }

  renderSquare(
    row: number,
    col: number,
    squareDiv = this.getElementByLocation(row, col),
  ) {
    if (!squareDiv) return;
    squareDiv.innerHTML = "";
    squareDiv.classList.remove("placed");
    const square = this.gameState.board.squares[row]![col]!;
    if (square.tile) {
      this.addTileToElement(squareDiv, square.tile, square.assignedLetter);
    } else {
      const placedTile = this.gameState.tilesHeld.find(
        (p) => p.row === row && p.col === col,
      );
      if (placedTile) {
        this.addTileToElement(
          squareDiv,
          placedTile.tile,
          placedTile.assignedLetter,
        );
        squareDiv.classList.add("placed");
        squareDiv.tabIndex = 0;
      } else {
        this.addBonusTextToSquare(squareDiv, square);
      }
    }
  }

  renderBoard() {
    this.boardTransformer.innerHTML = "";
    const dimension = this.gameState.board.squares.length;
    this.boardTransformer.style.gridTemplateColumns = `repeat(${dimension}, 1fr)`;
    this.boardTransformer.style.gridTemplateRows = `repeat(${dimension}, 1fr)`;

    // The font size should be proportional to the square size.
    // For a 15x15 board, the squares are about 40px wide, and the font-size is 24px.
    const baseSquareSize = 40;
    const baseFontSize = 24;
    const squareSize = 601 / dimension; // 601 is the board-container width
    const fontSize = (squareSize / baseSquareSize) * baseFontSize;
    this.boardTransformer.style.fontSize = `${fontSize}px`;

    const centerSquare = this.gameState.board.centerSquare;
    for (let r = 0; r < this.gameState.board.squares.length; r++) {
      const row = this.gameState.board.squares[r];
      if (!row) throw new Error(`Invalid board: Row ${r} is missing.`);
      for (let c = 0; c < row.length; c++) {
        const square = row[c];
        if (!square)
          throw new Error(`Invalid board: Square ${r},${c} is missing.`);
        const squareDiv = this.doc.createElement("div");
        squareDiv.className = "square";
        if (square.letterBonus === 2) squareDiv.classList.add("dl");
        if (square.letterBonus === 3) squareDiv.classList.add("tl");
        if (square.wordBonus === 2) squareDiv.classList.add("dw");
        if (square.wordBonus === 3) squareDiv.classList.add("tw");
        if (r === centerSquare.row && c === centerSquare.col)
          squareDiv.classList.add("center");
        squareDiv.dataset.row = String(r);
        squareDiv.dataset.col = String(c);
        this.boardTransformer.appendChild(squareDiv);
        this.renderSquare(r, c, squareDiv);
      }
    }
  }

  renderScores() {
    this.scorePanel.innerHTML = "";
    const currentPlayer = this.gameState.playerWhoseTurnItIs;
    let maxScore = -Infinity;
    if (this.gameState.isGameOver) {
      const scores = [...this.gameState.board.scores.values()];
      if (scores.length > 0) {
        maxScore = Math.max(...scores);
      }
    }
    for (const player of this.gameState.players) {
      const score = this.gameState.board.scores.get(player.id) ?? 0;
      const scoreDiv = this.doc.createElement("div");
      scoreDiv.className = "player-score";
      if (player.id === currentPlayer?.id) {
        scoreDiv.classList.add("current-player");
      }

      const nameSpan = this.doc.createElement("span");
      nameSpan.textContent = player.name;

      const scoreSpan = this.doc.createElement("span");
      scoreSpan.textContent = `: ${score}`;

      if (this.gameState.isGameOver && score === maxScore) {
        scoreSpan.textContent += " 🎉";
      }

      const editButton = this.doc.createElement("span");
      editButton.textContent = " ✏️";
      editButton.className = "edit-button";
      editButton.style.cursor = "pointer";
      editButton.addEventListener("click", () => {
        const input = this.doc.createElement("input");
        input.type = "text";
        input.value = player.name;
        scoreDiv.replaceChild(input, nameSpan);
        input.focus();

        const save = () => {
          if (input.value && input.value !== player.name) {
            this.gameState.changePlayerName(player.id, input.value);
          }
        };

        const cancel = () => {
          scoreDiv.replaceChild(nameSpan, input);
        };

        input.addEventListener("blur", save);
        input.addEventListener("keydown", (e) => {
          if (e.key === "Enter") {
            save();
          } else if (e.key === "Escape") {
            cancel();
          }
        });
      });

      if (player.id === this.gameState.playerId) {
        scoreDiv.appendChild(editButton);
      }
      scoreDiv.appendChild(nameSpan);
      scoreDiv.appendChild(scoreSpan);
      this.scorePanel.appendChild(scoreDiv);
    }
  }

  renderRackSpot(rackName: "rack" | "exchange", col: number) {
    const spotElement = this.getElementByLocation(rackName, col);
    if (!spotElement) return;
    spotElement.innerHTML = "";
    spotElement.removeAttribute("tabIndex");
    spotElement.className = "";
    const tilePlacement = this.gameState.tilesHeld.find(
      (p) => p.row === rackName && p.col === col,
    );
    if (tilePlacement) {
      spotElement.className = "tile";
      this.addTileToElement(
        spotElement,
        tilePlacement.tile,
        tilePlacement.assignedLetter,
      );
      spotElement.tabIndex = 0;
    } else {
      spotElement.className = "tile-spot";
    }
  }

  private renderRacklike(container: HTMLElement, name: "rack" | "exchange") {
    container.innerHTML = "";
    for (let i = 0; i < this.gameState.settings.rackCapacity; i++) {
      const spotDiv = this.doc.createElement("div");
      spotDiv.dataset.row = name;
      spotDiv.dataset.col = String(i);
      container.appendChild(spotDiv);
      this.renderRackSpot(name, i);
    }
  }

  renderRack() {
    this.renderRacklike(this.rackContainer, "rack");
    this.renderRacklike(this.exchangeContainer, "exchange");
  }

  renderTileSpot(row: TilePlacementRow, col: number) {
    if (isBoardPlacementRow(row)) {
      this.renderSquare(row, col);
    } else {
      this.renderRackSpot(row, col);
    }
  }

  renderBagTileCount() {
    this.bagTileCountContainer.textContent = t("ui.bag_tile_count", {
      count: this.gameState.numberOfTilesInBag,
    });
  }

  renderActionButtons() {
    const passExchangeButton = this.doc.getElementById(
      "pass-exchange",
    )! as HTMLButtonElement;
    const playWordButton = this.doc.getElementById(
      "play-word",
    )! as HTMLButtonElement;

    const isLocalPlayerTurn =
      this.gameState.playerWhoseTurnItIs?.id === this.gameState.playerId;
    passExchangeButton.disabled = !isLocalPlayerTurn;

    playWordButton.textContent = "✅"; // Default

    if (isLocalPlayerTurn) {
      playWordButton.disabled = false;
      playWordButton.title = t("ui.buttons.play_word");
    } else {
      // Not local player's turn.
      if (this.browser.hasClipboard()) {
        playWordButton.disabled = false;
        playWordButton.title = t("ui.buttons.copy_turn_url");
        playWordButton.textContent = "📋";
      } else {
        playWordButton.disabled = true;
        playWordButton.title = t("ui.buttons.play_word");
      }
    }

    const count = this.gameState.exchangeTilesCount;
    if (count === 0) {
      passExchangeButton.title = t("ui.buttons.pass_turn");
    } else {
      passExchangeButton.title = t("ui.buttons.exchange_count", { count });
    }
  }

  getElementByLocation(row: TilePlacementRow, col: number): HTMLElement | null {
    const selector = `[data-row="${row}"][data-col="${col}"]`;
    if (typeof row === "number") {
      return this.boardTransformer.querySelector(selector);
    }
    return this.doc.querySelector(selector);
  }

  clearDropTarget(dropTargetId: DropTargetId) {
    const dropTarget = this.dropTargetMap.get(dropTargetId);
    if (dropTarget) {
      this.dropTargetMap.delete(dropTargetId);
      if (
        !this.dropTargetMap
          .values()
          .find((v) => v.row === dropTarget.row && v.col === dropTarget.col)
      ) {
        const el = this.getElementByLocation(dropTarget.row, dropTarget.col);
        el?.classList.remove("drop-target");
      }
    }
  }

  setDropTarget(
    dropTargetId: DropTargetId,
    row: TilePlacementRow,
    col: number,
  ) {
    this.clearDropTarget(dropTargetId);
    const el = this.getElementByLocation(row, col);
    if (el) {
      el.classList.add("drop-target");
      this.dropTargetMap.set(dropTargetId, { row, col });
    }
  }

  getDropTarget(dropTargetId: DropTargetId) {
    return this.dropTargetMap.get(dropTargetId);
  }

  deselect(
    dropTargetId: DropTargetId,
    selectedTile: { row: TilePlacementRow; col: number },
  ) {
    const prevSelected = this.getElementByLocation(
      selectedTile.row,
      selectedTile.col,
    );
    prevSelected?.classList.remove("selected");
    this.clearDropTarget(dropTargetId);
  }

  select(row: TilePlacementRow, col: number) {
    const element = this.getElementByLocation(row, col);
    element?.classList.add("selected");
  }

  createGhostTile(originalTileElement: HTMLElement): HTMLElement {
    const ghostTile = originalTileElement.cloneNode(true) as HTMLElement;
    ghostTile.classList.remove("selected");
    ghostTile.classList.add("ghost-tile");
    this.doc.body.appendChild(ghostTile);
    return ghostTile;
  }

  removeGhostTile(ghostTileElement: HTMLElement) {
    if (ghostTileElement && ghostTileElement.parentNode) {
      ghostTileElement.parentNode.removeChild(ghostTileElement);
    }
  }

  async showConfirmationDialog(
    title: string,
    showCopyCheckbox: boolean,
    preview?: TurnPreviewSuccess,
  ): Promise<{ confirmed: boolean; copyUrl: boolean }> {
    const content = this.doc.createElement("div");

    if (preview) {
      const details = this.doc.createElement("div");
      details.textContent = t("ui.dialog.play_word_details", {
        word: preview.mainWordForUrl,
        score: preview.score,
      });
      content.appendChild(details);
    }

    let copyUrlCheckbox: HTMLInputElement | undefined;
    if (showCopyCheckbox) {
      const copyUrlContainer = this.doc.createElement("div");
      const label = this.doc.createElement("label");
      const checkbox = this.doc.createElement("input");
      checkbox.type = "checkbox";
      checkbox.id = "copy-url-checkbox";
      checkbox.checked = true;
      label.appendChild(checkbox);
      label.appendChild(this.doc.createTextNode(t("ui.dialog.copy_turn_url")));
      copyUrlContainer.appendChild(label);
      copyUrlCheckbox = checkbox;
      content.appendChild(copyUrlContainer);
    }

    const okButtonText = t("ui.buttons.ok");
    const dialog = new Dialog(this.doc, title, content, [
      okButtonText,
      t("ui.buttons.cancel_settings"),
    ]);
    const result = await dialog.show();

    return {
      confirmed: result === okButtonText,
      copyUrl: result === okButtonText && (copyUrlCheckbox?.checked ?? false),
    };
  }

  showSettingsDialog() {
    this.gameSetup.showSettingsDialog();
  }

  setBoardTransform(scale: number, x: number, y: number) {
    this.boardTransformer.style.transform = `scale(${scale}) translate(${x}px, ${y}px)`;
  }

  getBoardContainer(): HTMLElement {
    return this.boardContainer;
  }

  showToast(message: string) {
    const toast = this.doc.createElement("div");
    toast.className = "toast";
    toast.textContent = message;
    this.doc.body.appendChild(toast);

    // Animate in
    setTimeout(() => {
      toast.classList.add("show");
    }, 100);

    // Animate out and remove
    setTimeout(() => {
      toast.classList.remove("show");
      setTimeout(() => {
        if (toast.parentNode) {
          toast.parentNode.removeChild(toast);
        }
      }, 500);
    }, 3000);
  }

  showInfoPopup(words: string[], targetElement: HTMLElement) {
    const popup = this.doc.createElement("div");
    popup.className = "info-popup";

    const title = this.doc.createElement("h3");
    title.textContent = "Word Definitions";
    popup.appendChild(title);

    const list = this.doc.createElement("ul");
    words.forEach((word) => {
      const item = this.doc.createElement("li");
      const link = this.doc.createElement("a");
      link.href = `https://en.wiktionary.org/wiki/${word}`;
      link.textContent = word;
      item.appendChild(link);
      list.appendChild(item);
    });
    popup.appendChild(list);

    const close = (isPopState: boolean) => {
      if (popup.parentNode) {
        popup.parentNode.removeChild(popup);
      }
      this.doc.removeEventListener("pointerdown", pointerdown);
      this.boardContainer.removeEventListener("pointerdown", pointerdown);
      this.doc.removeEventListener("keydown", keydown);
      this.window.removeEventListener("popstate", onPopState);
      if (!isPopState) {
        this.window.history.back();
        this.window.location.hash = this.window.history.state;
      }
    };

    const onPopState = () => {
      close(true);
    };

    const pointerdown = (e: PointerEvent) => {
      if (!popup.contains(e.target as Node)) {
        close(false);
      }
    };

    const keydown = (e: KeyboardEvent) => {
      if (e.key === "Escape") {
        close(false);
      }
    };

    this.doc.body.appendChild(popup);
    const rect = targetElement.getBoundingClientRect();
    popup.style.left = `${rect.left}px`;
    popup.style.top = `${rect.bottom}px`;

    const hash = window.location.hash;
    const params = new URLSearchParams(hash?.substring(1) || "");
    if (params.get("view") !== "info-popup") {
      params.set("view", "info-popup");
      window.history.pushState(hash, "", "#" + params);
    }
    window.addEventListener("popstate", onPopState);
    this.doc.addEventListener("pointerdown", pointerdown);
    this.boardContainer.addEventListener("pointerdown", pointerdown);
    this.doc.addEventListener("keydown", keydown);
  }

  showThrobber(show: boolean, message: string) {
    if (show) {
      this.throbber.textContent = message;
      this.throbber.style.display = "block";
    } else {
      this.throbber.style.display = "none";
    }
  }
}<|MERGE_RESOLUTION|>--- conflicted
+++ resolved
@@ -40,11 +40,8 @@
   >();
   private doc: Document;
   private window: Window;
-<<<<<<< HEAD
   private throbber: HTMLElement;
-=======
   private browser: Browser;
->>>>>>> 35912fe5
 
   constructor(gameState: GameState, browser: Browser) {
     this.gameState = gameState;
