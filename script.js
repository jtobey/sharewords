"use strict";

// Placeholder for game logic and UI interaction
console.log("Crossword Builder Game script loaded.");

// --- PRNG (Mulberry32) ---
/**
 * Creates a seeded pseudorandom number generator (Mulberry32).
 * @param {number} seed - The seed for the PRNG.
 * @returns {function} A function that returns a new random number between 0 (inclusive) and 1 (exclusive) each time it's called.
 */
function Mulberry32(seed) {
    return function() {
      let t = seed += 0x6D2B79F5;
      t = Math.imul(t ^ t >>> 15, t | 1);
      t ^= t + Math.imul(t ^ t >>> 7, t | 61);
      return ((t ^ t >>> 14) >>> 0) / 4294967296;
    }
}

// --- Constants ---
const BOARD_SIZE = 15;
const RACK_SIZE = 7;
const BONUS_TYPES = {
    NONE: 'none',
    DL: 'dl', // Double Letter
    TL: 'tl', // Triple Letter
    DW: 'dw', // Double Word
    TW: 'tw'  // Triple Word
};

// Default Tile Values and Distribution (can be overridden by game settings)
const DEFAULT_TILE_VALUES = {
    'A': 1, 'B': 3, 'C': 3, 'D': 2, 'E': 1, 'F': 4, 'G': 2, 'H': 4, 'I': 1, 'J': 8,
    'K': 5, 'L': 1, 'M': 3, 'N': 1, 'O': 1, 'P': 3, 'Q': 10, 'R': 1, 'S': 1, 'T': 1,
    'U': 1, 'V': 4, 'W': 4, 'X': 8, 'Y': 4, 'Z': 10
};
const DEFAULT_LETTER_DISTRIBUTION = {
    'A': 9, 'B': 2, 'C': 2, 'D': 4, 'E': 12, 'F': 2, 'G': 3, 'H': 2, 'I': 9, 'J': 1,
    'K': 1, 'L': 4, 'M': 2, 'N': 6, 'O': 8, 'P': 2, 'Q': 1, 'R': 6, 'S': 4, 'T': 6,
    'U': 4, 'V': 2, 'W': 2, 'X': 1, 'Y': 2, 'Z': 1
};

// --- Custom Game Settings JSON Structure Definition ---
/*
Example structure for customGameSettings:
{
  "tileDistribution": { "A": 9, "B": 2, "C": 2, "D": 4, "E": 12, "F": 2, "G": 3, "H": 2, "I": 9, "J": 1, "K": 1, "L": 4, "M": 2, "N": 6, "O": 8, "P": 2, "Q": 1, "R": 6, "S": 4, "T": 6, "U": 4, "V": 2, "W": 2, "X": 1, "Y": 2, "Z": 1 },
  "tileValues": { "A": 1, "B": 3, "C": 3, "D": 2, "E": 1, "F": 4, "G": 2, "H": 4, "I": 1, "J": 8, "K": 5, "L": 1, "M": 3, "N": 1, "O": 1, "P": 3, "Q": 10, "R": 1, "S": 1, "T": 1, "U": 1, "V": 4, "W": 4, "X": 8, "Y": 4, "Z": 10, "_": 0 },
  "blankTileCount": 2,
  "sevenTileBonus": 50
}
This structure can be passed to the GameState constructor or a dedicated settings update function.
The `GameState` constructor already has logic to use parts of such a settings object.
*/

// --- Data Structures ---
function Tile(letter, value, isBlank = false) {
    this.letter = letter;
    this.value = value;
    this.isBlank = isBlank;
    this.assignedLetter = null;
    this.id = `tile-${Date.now()}-${Math.random().toString(36).substr(2, 9)}`;
}
function Square(row, col, bonus = BONUS_TYPES.NONE) {
    this.row = row;
    this.col = col;
    this.bonus = bonus;
    this.tile = null;
    this.bonusUsed = false;
}
function Board(size = BOARD_SIZE, customLayoutStringArray = null) {
    this.size = size;
    this.grid = [];
    for (let r = 0; r < size; r++) {
        this.grid[r] = [];
        for (let c = 0; c < size; c++) {
            this.grid[r][c] = new Square(r, c, BONUS_TYPES.NONE);
        }
    }

    let customLayoutSuccessfullyApplied = false;
    if (customLayoutStringArray &&
        Array.isArray(customLayoutStringArray) &&
        customLayoutStringArray.length === this.size &&
        customLayoutStringArray.every(row => typeof row === 'string' && row.length === this.size)) {

        for (let r = 0; r < this.size; r++) {
            for (let c = 0; c < this.size; c++) {
                const layoutChar = customLayoutStringArray[r][c];
                switch (layoutChar) {
                    case 'T': this.grid[r][c].bonus = BONUS_TYPES.TW; break;
                    case 'D': this.grid[r][c].bonus = BONUS_TYPES.DW; break;
                    case 't': this.grid[r][c].bonus = BONUS_TYPES.TL; break;
                    case 'd': this.grid[r][c].bonus = BONUS_TYPES.DL; break;
                    default: this.grid[r][c].bonus = BONUS_TYPES.NONE; break;
                }
            }
        }
        customLayoutSuccessfullyApplied = true;
        console.log("Custom board layout successfully applied by Board constructor.");
    } else if (customLayoutStringArray) {
        // This else-if catches cases where customLayoutStringArray is truthy but malformed.
        console.warn("Custom board layout was provided to Board constructor but was malformed. Falling back to default layout.");
    }

    if (!customLayoutSuccessfullyApplied) {
        console.log("Applying default board layout in Board constructor.");
        const tw_coords = [[0,0], [0,7], [0,14], [7,0], [7,14], [14,0], [14,7], [14,14]];
        tw_coords.forEach(([r,c]) => { if(this.grid[r] && this.grid[r][c]) this.grid[r][c].bonus = BONUS_TYPES.TW; });
        const dw_coords = [[1,1], [2,2], [3,3], [4,4], [1,13], [2,12], [3,11], [4,10], [13,1], [12,2], [11,3], [10,4], [13,13], [12,12], [11,11], [10,10]];
        dw_coords.forEach(([r,c]) => { if(this.grid[r] && this.grid[r][c]) this.grid[r][c].bonus = BONUS_TYPES.DW; });
        const tl_coords = [[1,5], [1,9], [5,1], [5,5], [5,9], [5,13], [9,1], [9,5], [9,9], [9,13], [13,5], [13,9]];
        tl_coords.forEach(([r,c]) => { if(this.grid[r] && this.grid[r][c]) this.grid[r][c].bonus = BONUS_TYPES.TL; });
        const dl_coords = [[0,3], [0,11], [2,6], [2,8], [3,0], [3,7], [3,14], [6,2], [6,6], [6,8], [6,12], [7,3], [7,11], [8,2], [8,6], [8,8], [8,12], [11,0], [11,7], [11,14], [12,6], [12,8], [14,3], [14,11]];
        dl_coords.forEach(([r,c]) => { if(this.grid[r] && this.grid[r][c]) this.grid[r][c].bonus = BONUS_TYPES.DL; });
    }
    this.getCenterSquare = function() {
        return this.grid[Math.floor(this.size / 2)][Math.floor(this.size / 2)];
    }
}
function Player(id, name) {
    this.id = id;
    this.name = name;
    this.rack = [];
    this.score = 0;
}
function GameState(gameId, randomSeed, settings = {}) {
    this.gameId = gameId;
    this.randomSeed = randomSeed;
    this.settings = {
        boardSize: settings.boardSize || BOARD_SIZE, // Allow overriding via settings
        rackSize: settings.rackSize || RACK_SIZE, // Allow overriding via settings
        blankTileCount: settings.blankTileCount !== undefined ? settings.blankTileCount : 2,
        sevenTileBonus: settings.sevenTileBonus !== undefined ? settings.sevenTileBonus : 50,
        dictionaryType: settings.dictionaryType || 'permissive', // Default to permissive
        dictionaryUrl: settings.dictionaryUrl || null,
        tileValues: settings.tileValues || DEFAULT_TILE_VALUES,
        letterDistribution: settings.letterDistribution || DEFAULT_LETTER_DISTRIBUTION,
        customBoardLayout: settings.customBoardLayout || null,
        ...settings // Spread any other settings passed in
    };
    this.prng = Mulberry32(this.randomSeed);
    this._initializeBag = function() {
        this.bag = [];
        const distribution = this.settings.letterDistribution;
        const values = this.settings.tileValues;
        for (const letter in distribution) {
            if (distribution.hasOwnProperty(letter)) {
                for (let i = 0; i < distribution[letter]; i++) {
                    this.bag.push(new Tile(letter, values[letter] || 0));
                }
            }
        }
        for (let i = 0; i < this.settings.blankTileCount; i++) {
            this.bag.push(new Tile('', 0, true));
        }
    };
    this._shuffleBag = function() {
        if (!this.prng) {
            console.error("PRNG not initialized for shuffling.");
            for (let i = this.bag.length - 1; i > 0; i--) {
                const j = Math.floor(Math.random() * (i + 1));
                [this.bag[i], this.bag[j]] = [this.bag[j], this.bag[i]];
            }
            return;
        }
        for (let i = this.bag.length - 1; i > 0; i--) {
            const j = Math.floor(this.prng() * (i + 1));
            [this.bag[i], this.bag[j]] = [this.bag[j], this.bag[i]];
        }
    };
    this.drawTiles = function(player, numTiles) {
        const drawnTiles = [];
        for (let i = 0; i < numTiles && this.bag.length > 0; i++) {
            const tile = this.bag.pop();
            if (tile) {
                player.rack.push(tile);
                drawnTiles.push(tile);
            }
        }
        return drawnTiles;
    };
    this.players = [new Player("player1", "Player 1"), new Player("player2", "Player 2")];
    this.currentPlayerIndex = 0;
    this.bag = [];
    this._initializeBag(); this._shuffleBag();
    this.players.forEach(player => { this.drawTiles(player, this.settings.rackSize); });
    this.board = new Board(this.settings.boardSize, this.settings.customBoardLayout);
    this.turnNumber = 0;
    this.currentTurnMoves = [];
    this.gameHistory = [];
    this.isGameOver = false;
    this.getCurrentPlayer = function() { return this.players[this.currentPlayerIndex]; };
    this.getOpponentPlayer = function() { return this.players[(this.currentPlayerIndex + 1) % 2]; };
}

let currentGame = null;
let localPlayerId = "player1";
let isExchangeModeActive = false;
let selectedTilesForExchange = [];

// --- UI Rendering Functions ---
function renderBoard(gameState) {
    const boardContainer = document.getElementById('board-container');
    if (!boardContainer || !gameState || !gameState.board) {
        console.error("Cannot render board: missing container or gameState.");
        return;
    }
    boardContainer.innerHTML = '';
    // Use CSS variables for responsive grid sizing
    boardContainer.style.gridTemplateColumns = `repeat(${gameState.board.size}, var(--tile-size))`;
    boardContainer.style.gridTemplateRows = `repeat(${gameState.board.size}, var(--tile-size))`;
    const centerR = Math.floor(gameState.board.size / 2);
    const centerC = Math.floor(gameState.board.size / 2);
    for (let r = 0; r < gameState.board.size; r++) {
        for (let c = 0; c < gameState.board.size; c++) {
            const squareData = gameState.board.grid[r][c];
            const squareDiv = document.createElement('div');
            squareDiv.classList.add('square');
            squareDiv.dataset.row = r; squareDiv.dataset.col = c;
            if (squareData.bonus !== BONUS_TYPES.NONE) squareDiv.classList.add(squareData.bonus);
            if (r === centerR && c === centerC && squareData.bonus === BONUS_TYPES.NONE) squareDiv.classList.add('center');
            if (squareData.tile) {
                const tile = squareData.tile;
                const letterSpan = document.createElement('span');
                letterSpan.classList.add('tile-letter');
                letterSpan.textContent = tile.isBlank ? (tile.assignedLetter ? `(${tile.assignedLetter.toUpperCase()})` : '(?)') : tile.letter;
                const valueSpan = document.createElement('span');
                valueSpan.classList.add('tile-value');
                valueSpan.textContent = tile.value;
                squareDiv.innerHTML = '';
                squareDiv.appendChild(letterSpan); squareDiv.appendChild(valueSpan);
                squareDiv.classList.add('tile-on-board');
                // A tile part of currentTurnMoves is implicitly the local player's uncommitted move.
                const isCurrentTurnMove = currentGame.currentTurnMoves.find(m => m.tileId === tile.id && m.to.row === r && m.to.col === c);
                if (isCurrentTurnMove) { // Tiles in currentTurnMoves are always draggable by localPlayer
                    squareDiv.draggable = true;
                    squareDiv.addEventListener('dragstart', handleDragStart);
                    squareDiv.addEventListener('dragend', handleDragEnd);
                    // Add touch listeners for tiles on board
                    squareDiv.addEventListener('touchstart', handleTouchStart, { passive: false });
                    squareDiv.dataset.tileId = tile.id;
                }
            }
            squareDiv.addEventListener('dragover', handleDragOver);
            squareDiv.addEventListener('drop', handleDropOnBoard);
            // Touch listeners for drop targets (board squares)
            // squareDiv.addEventListener('touchmove', handleTouchMove, { passive: false }); // Moved to document
            // squareDiv.addEventListener('touchend', handleTouchEndBoard); // Moved to document
            boardContainer.appendChild(squareDiv);
        }
    }
}
function renderTileInRack(tile, isDraggable = false) {
    const tileDiv = document.createElement('div');
    tileDiv.classList.add('tile-in-rack');
    tileDiv.dataset.tileId = tile.id;
    if (isDraggable) {
        tileDiv.draggable = true;
        tileDiv.addEventListener('dragstart', handleDragStart);
        tileDiv.addEventListener('dragend', handleDragEnd);
        // Add touch listeners for rack tiles
        tileDiv.addEventListener('touchstart', handleTouchStart, { passive: false });
    }

    if (isExchangeModeActive && currentGame && currentGame.getCurrentPlayer().id === localPlayerId) {
        // Add click listener for selecting tiles for exchange
        tileDiv.addEventListener('click', () => {
            const tileId = tileDiv.dataset.tileId;
            const player = currentGame.getCurrentPlayer();
            const tileInRack = player.rack.find(t => t.id === tileId);

            if (!tileInRack) return; // Should not happen if rack is rendered correctly

            const indexInSelection = selectedTilesForExchange.findIndex(selectedTile => selectedTile.id === tileInRack.id);

            if (indexInSelection > -1) {
                // Tile is already selected, so deselect it
                selectedTilesForExchange.splice(indexInSelection, 1);
                tileDiv.classList.remove('selected-for-exchange');
            } else {
                // Tile is not selected, so select it
                selectedTilesForExchange.push(tileInRack);
                tileDiv.classList.add('selected-for-exchange');
            }
            console.log("Selected for exchange:", selectedTilesForExchange.map(t => t.letter || 'blank'));
            updateControlButtonsVisibility(); // Update button states
        });

        // Add class if tile is already selected (e.g. after a re-render)
        if (selectedTilesForExchange.some(selectedTile => selectedTile.id === tile.id)) {
            tileDiv.classList.add('selected-for-exchange');
        }
    }

    const letterSpan = document.createElement('span');
    letterSpan.classList.add('tile-letter');
    letterSpan.textContent = tile.isBlank ? '?' : tile.letter.toUpperCase();
    const valueSpan = document.createElement('span');
    valueSpan.classList.add('tile-value');
    valueSpan.textContent = tile.value;
    tileDiv.appendChild(letterSpan); tileDiv.appendChild(valueSpan);
    return tileDiv;
}

function renderRacks(gameState, localPlayerId) {
    if (!gameState || !gameState.players) return;

    const localPlayer = gameState.players.find(p => p.id === localPlayerId);
    const localRackElement = document.getElementById('local-player-rack');

    if (!localPlayer || !localRackElement) {
        console.error("Could not find local player or their rack element DOM reference.");
        return;
    }

    localRackElement.innerHTML = ''; // Clear existing tiles

    // Add DND listeners for the local player's rack.
    // Local player can always drop onto their own rack.
    localRackElement.addEventListener('dragover', handleDragOver);
    localRackElement.addEventListener('drop', handleDropOnRack);
    // Touch DND listeners are added to individual tiles.

    // Render tiles for the local player
    localPlayer.rack.forEach(tile => {
        // Tiles in the local player's rack are draggable by them only if not in exchange mode.
        const isDraggable = (localPlayer.id === localPlayerId && !isExchangeModeActive);
        localRackElement.appendChild(renderTileInRack(tile, isDraggable));
    });
}

function updateGameStatus(gameState) {
    if (!gameState) return;

    // Update player names and scores in the header
    const player1 = gameState.players[0];
    const player2 = gameState.players[1];

    const headerP1Name = document.getElementById('header-player1-name');
    const headerP1Score = document.getElementById('header-player1-score');
    const headerP2Name = document.getElementById('header-player2-name');
    const headerP2Score = document.getElementById('header-player2-score');

    if (headerP1Name) headerP1Name.textContent = player1.name;
    if (headerP1Score) headerP1Score.textContent = player1.score;
    if (headerP2Name) headerP2Name.textContent = player2.name;
    if (headerP2Score) headerP2Score.textContent = player2.score;

    // Update turn player and tiles in bag (these elements remain in the info panel)
    document.getElementById('turn-player').textContent = gameState.getCurrentPlayer().name;
    document.getElementById('tiles-in-bag').textContent = gameState.bag.length;
}

function fullRender(gameState, localPlayerId) {
    if (!gameState) {
        document.getElementById('board-container').innerHTML = '<p>No game active. Start a new game or load one via URL.</p>';
        return;
    }
    renderBoard(gameState); renderRacks(gameState, localPlayerId); updateGameStatus(gameState);
}

// --- Drag and Drop Handlers ---
let draggedTileId = null; // For mouse DND

// --- Touch Drag and Drop Handlers ---
let touchDraggedElement = null; // The element being dragged
let touchDraggedTileId = null;  // The ID of the tile being dragged (from dataset.tileId)
let initialTouchX = 0; // Touch X position relative to viewport
let initialTouchY = 0; // Touch Y position relative to viewport
let offsetX = 0; // Offset from touch point to tile's top-left corner
let offsetY = 0; // Offset from touch point to tile's top-left corner
let originalParentNode = null; // Original parent of the dragged tile
let originalNextSibling = null; // For restoring position in flex container like the rack
let draggedElementOriginalStyles = null; // To restore original styles

function handleTouchStart(event) {
    if (!currentGame) {
        console.log("Touch drag prevented: No current game.");
        return;
    }

    const tileElement = event.target.closest('[data-tile-id]');
    if (!tileElement) return;

    const tileId = tileElement.dataset.tileId;
    const localPlayerInstance = currentGame.players.find(p => p.id === localPlayerId);

    if (!localPlayerInstance) {
        console.log("Touch drag prevented: Local player instance not found.");
        return;
    }

    const isTileInLocalPlayerRack = localPlayerInstance.rack.some(t => t.id === tileId);
    const isTileInCurrentTurnMoves = currentGame.currentTurnMoves.some(m => m.tileId === tileId);

    if (!isTileInLocalPlayerRack && !isTileInCurrentTurnMoves) {
        console.log("Touch drag prevented: Tile is not in local player's rack and not in current turn moves.", tileId);
        return;
    }
    // If we reach here, the tile is draggable by the local player.
    console.log(`Touch Start allowed for local player: tile ${tileId}`);
    event.preventDefault(); // IMPORTANT: Prevent default touch actions like scrolling

    touchDraggedTileId = tileId;
    touchDraggedElement = tileElement;

    console.log('Touch Start:', touchDraggedTileId);

    originalParentNode = touchDraggedElement.parentNode;
    originalNextSibling = touchDraggedElement.nextSibling;

    // Store original styles to revert if not dropped on a valid target
    draggedElementOriginalStyles = {
        position: touchDraggedElement.style.position,
        left: touchDraggedElement.style.left,
        top: touchDraggedElement.style.top,
        opacity: touchDraggedElement.style.opacity,
        zIndex: touchDraggedElement.style.zIndex,
        transform: touchDraggedElement.style.transform // If using transform for movement
    };

    // Visually lift the tile and prepare for movement
    const rect = touchDraggedElement.getBoundingClientRect();
    offsetX = event.touches[0].clientX - rect.left;
    offsetY = event.touches[0].clientY - rect.top;

    // Move element to body to ensure it's on top and position is relative to viewport
    document.body.appendChild(touchDraggedElement);
    touchDraggedElement.style.position = 'absolute';
    touchDraggedElement.style.left = (event.touches[0].clientX - offsetX + (window.pageXOffset || document.documentElement.scrollLeft || document.body.scrollLeft)) + 'px';
    touchDraggedElement.style.top = (event.touches[0].clientY - offsetY + (window.pageYOffset || document.documentElement.scrollTop || document.body.scrollTop)) + 'px';
    touchDraggedElement.style.opacity = '0.7';
    touchDraggedElement.style.zIndex = '1001'; // Ensure it's on top

    document.addEventListener('touchmove', handleTouchMove, { passive: false });
    document.addEventListener('touchend', handleTouchEnd);
    document.addEventListener('touchcancel', handleTouchEnd); // Handle abrupt cancels
}

function handleTouchMove(event) {
    if (!touchDraggedElement) return;
    event.preventDefault(); // Prevent scrolling during drag

    const touch = event.touches[0];
    touchDraggedElement.style.left = (touch.clientX - offsetX + (window.pageXOffset || document.documentElement.scrollLeft || document.body.scrollLeft)) + 'px';
    touchDraggedElement.style.top = (touch.clientY - offsetY + (window.pageYOffset || document.documentElement.scrollTop || document.body.scrollTop)) + 'px';

    // Visual feedback for drop targets
    document.querySelectorAll('.touch-drag-over').forEach(el => el.classList.remove('touch-drag-over'));
    const elementUnderTouch = document.elementFromPoint(touch.clientX, touch.clientY);
    if (elementUnderTouch) {
        const potentialDropTarget = elementUnderTouch.closest('.square, .rack');
        if (potentialDropTarget) {
            // Check if the square is empty or is the original square of the tile being moved
            const isSquare = potentialDropTarget.classList.contains('square');
            if (isSquare) {
                const r = parseInt(potentialDropTarget.dataset.row);
                const c = parseInt(potentialDropTarget.dataset.col);
                const boardSquare = currentGame.board.grid[r][c];
                // Allow drop on empty square, or on its own square if moving a tile already on board
                const isOriginalSquare = boardSquare.tile && boardSquare.tile.id === touchDraggedTileId;
                if (!boardSquare.tile || isOriginalSquare) {
                    potentialDropTarget.classList.add('touch-drag-over');
                }
            } else { // It's a rack
                potentialDropTarget.classList.add('touch-drag-over');
            }
        }
    }
}

function handleTouchEnd(event) {
    if (!touchDraggedElement) return;

    document.removeEventListener('touchmove', handleTouchMove);
    document.removeEventListener('touchend', handleTouchEnd);
    document.removeEventListener('touchcancel', handleTouchEnd);
    document.querySelectorAll('.touch-drag-over').forEach(el => el.classList.remove('touch-drag-over'));

    // Temporarily hide the dragged element to correctly find the element underneath
    touchDraggedElement.style.display = 'none';
    const touch = event.changedTouches[0];
    const dropTargetElement = document.elementFromPoint(touch.clientX, touch.clientY);
    touchDraggedElement.style.display = ''; // Make it visible again

    // Restore initial styles before decision, will be overridden by game logic if drop is successful
    // touchDraggedElement.style.position = draggedElementOriginalStyles.position;
    // touchDraggedElement.style.left = draggedElementOriginalStyles.left;
    // touchDraggedElement.style.top = draggedElementOriginalStyles.top;
    // touchDraggedElement.style.opacity = draggedElementOriginalStyles.opacity;
    // touchDraggedElement.style.zIndex = draggedElementOriginalStyles.zIndex;


    let droppedSuccessfully = false;

    if (dropTargetElement) {
        const boardSquareElement = dropTargetElement.closest('.square');
        const rackElement = dropTargetElement.closest('.rack');

        if (boardSquareElement) {
            const r = parseInt(boardSquareElement.dataset.row);
            const c = parseInt(boardSquareElement.dataset.col);
            const boardSquare = currentGame.board.grid[r][c];

            // Allow drop if square is empty, or if it's the original square of the tile (moving a tile on board)
            if (!boardSquare.tile || (boardSquare.tile && boardSquare.tile.id === touchDraggedTileId)) {
                console.log(`Touch Drop on Board: tile ${touchDraggedTileId} to (${r},${c})`);

                // The touchDraggedElement is currently child of document.body.
                // The handleDropOnBoard function expects the tile to be logically in the rack or on the board (data structure).
                // It then re-renders, which will create new DOM elements.
                // So, we can remove touchDraggedElement from body before calling, as fullRender will recreate it.
                touchDraggedElement.remove();


                const realDraggedTileIdBackup = draggedTileId; // Backup mouse DND state
                draggedTileId = touchDraggedTileId;    // Set for handleDropOnBoard

            // Pass the specific boardSquareElement as the target
                const mockDropEvent = { preventDefault: () => {}, target: boardSquareElement };
                handleDropOnBoard(mockDropEvent); // This function should call fullRender

                draggedTileId = realDraggedTileIdBackup; // Restore mouse DND state
                droppedSuccessfully = true;
            } else {
                 console.log("Touch Drop on Board: Square occupied by a different tile. Returning tile.");
            }
        } else if (rackElement && rackElement.id === 'local-player-rack') { // Corrected ID check
            // Ensure it's the current player's rack (implicitly, as only local player's rack has this ID and is interactive)
            console.log(`Touch Drop on Rack: tile ${touchDraggedTileId}`);
            touchDraggedElement.remove();

            const realDraggedTileIdBackup = draggedTileId;
            draggedTileId = touchDraggedTileId;

            // Pass the actual dropTargetElement if it's within the rack,
            // otherwise pass the rackElement itself.
            // The target for handleDropOnRack should be the specific element the user dropped on.
            const mockEventTarget = rackElement.contains(dropTargetElement) ? dropTargetElement : rackElement;
            const mockDropEvent = { preventDefault: () => {}, target: mockEventTarget };
            handleDropOnRack(mockDropEvent); // This function should call fullRender

            draggedTileId = realDraggedTileIdBackup;
            droppedSuccessfully = true;
        }
    }

    if (!droppedSuccessfully) {
        console.log("Touch Drop failed or on invalid target. Returning tile to original position.");
        // If the element was not removed by a successful drop, return it.
        if (touchDraggedElement.parentNode === document.body) { // Check if it's still child of body
             touchDraggedElement.remove(); // Remove from body first
        }
        // Re-insert into original position if it was in the rack or re-render for board
        if (originalParentNode) {
             // Restore styles before re-inserting
            touchDraggedElement.style.position = draggedElementOriginalStyles.position;
            touchDraggedElement.style.left = draggedElementOriginalStyles.left;
            touchDraggedElement.style.top = draggedElementOriginalStyles.top;
            touchDraggedElement.style.opacity = draggedElementOriginalStyles.opacity;
            touchDraggedElement.style.zIndex = draggedElementOriginalStyles.zIndex;
            touchDraggedElement.style.transform = draggedElementOriginalStyles.transform;

            originalParentNode.insertBefore(touchDraggedElement, originalNextSibling);
        }
        // If the drop failed, a fullRender might be needed to ensure consistency,
        // especially if the tile was from the board. The drop handlers usually call fullRender.
        // If we got here, it means no drop handler was called.
        fullRender(currentGame, localPlayerId);
    }

    // Reset state
    touchDraggedElement = null;
    touchDraggedTileId = null;
    originalParentNode = null;
    originalNextSibling = null;
    draggedElementOriginalStyles = null;
}

// Add a simple CSS class for visual feedback on touch drag over
const styleSheet = document.createElement("style");
styleSheet.innerText = `
    .touch-drag-over { background-color: #cccccc !important; outline: 1px dashed #333; }
    /* Style for the tile being dragged by touch */
    .tile-touch-dragging {
        /* opacity: 0.7; */ /* Already set by JS */
        /* transform: scale(1.1); */ /* Optional: make it slightly larger */
    }
`;
document.head.appendChild(styleSheet);


function handleDragStart(event) {
    if (!currentGame) {
        console.log("Drag prevented: No current game.");
        event.preventDefault(); return;
    }

    const tileElement = event.target.closest('[data-tile-id]');
    if (!tileElement) {
        console.log("Drag prevented: No tile element found.");
        event.preventDefault(); return;
    }

    const tileId = tileElement.dataset.tileId;
    const localPlayerInstance = currentGame.players.find(p => p.id === localPlayerId);

    if (!localPlayerInstance) {
        console.log("Drag prevented: Local player instance not found.");
        event.preventDefault(); return;
    }

    const isTileInLocalPlayerRack = localPlayerInstance.rack.some(t => t.id === tileId);
    const isTileInCurrentTurnMoves = currentGame.currentTurnMoves.some(m => m.tileId === tileId);

    if (!isTileInLocalPlayerRack && !isTileInCurrentTurnMoves) {
        console.log("Drag prevented: Tile is not in local player's rack and not in current turn moves.", tileId);
        event.preventDefault(); return;
    }
    // If we reach here, the tile is draggable by the local player.
    console.log(`Drag Start allowed for local player: tile ${tileId}`);
    draggedTileId = tileId;
    event.dataTransfer.setData('text/plain', draggedTileId);
    event.dataTransfer.effectAllowed = 'move';
    event.target.style.opacity = '0.5';
    console.log('Drag Start:', draggedTileId);
}
function handleDragEnd(event) {
    if(event.target && event.target.style) event.target.style.opacity = '1';
    draggedTileId = null; console.log('Drag End');
}
function handleDragOver(event) { event.preventDefault(); event.dataTransfer.dropEffect = 'move';}
function handleDropOnBoard(event) {
    event.preventDefault(); if (!draggedTileId) return;
    const targetSquareElement = event.target.closest('.square');
    if (!targetSquareElement) return;
    const row = parseInt(targetSquareElement.dataset.row);
    const col = parseInt(targetSquareElement.dataset.col);
    if (isNaN(row) || isNaN(col)) return;
    const boardSquare = currentGame.board.grid[row][col];
    if (boardSquare.tile) {
        const existingMove = currentGame.currentTurnMoves.find(move => move.tileId === draggedTileId);
        if (!existingMove || (existingMove && boardSquare.tile.id !== draggedTileId)) {
             console.log("Square already occupied by a different tile or tile is not from board."); return;
        }
    }

    // Operations involve localPlayer for rack interactions, currentTurnMoves are always localPlayer's
    const localPlayerInstance = currentGame.players.find(p => p.id === localPlayerId);
    if (!localPlayerInstance) {
        console.error("Drop on board: Local player instance not found.");
        draggedTileId = null; fullRender(currentGame, localPlayerId); return;
    }

    let tile;
    let originalSourceType = 'rack'; // Assume tile comes from rack unless found in currentTurnMoves

    const existingMoveIndex = currentGame.currentTurnMoves.findIndex(move => move.tileId === draggedTileId);

    if (existingMoveIndex !== -1) {
        // Tile is being moved from another position on the board (was part of currentTurnMoves)
        const move = currentGame.currentTurnMoves[existingMoveIndex];
        tile = move.tileRef;
        originalSourceType = 'board';
        let originalPosition = { row: move.to.row, col: move.to.col };

        // If dropped on the same square, do nothing.
        if (originalPosition.row === row && originalPosition.col === col) {
            draggedTileId = null; fullRender(currentGame, localPlayerId); return;
        }
        // Clear the old board position
        currentGame.board.grid[originalPosition.row][originalPosition.col].tile = null;
        // Update move's destination
        move.to = { row, col };
    } else {
        // Tile is being moved from the local player's rack
        const tileIndexInRack = localPlayerInstance.rack.findIndex(t => t.id === draggedTileId);
        if (tileIndexInRack === -1) {
            // Should not happen if dragStart logic is correct (tile not in local rack and not in currentTurnMoves)
            console.error("Drop on board: Tile not found in local player's rack or currentTurnMoves.", draggedTileId);
            draggedTileId = null; fullRender(currentGame, localPlayerId); return;
        }
        tile = localPlayerInstance.rack[tileIndexInRack];
        localPlayerInstance.rack.splice(tileIndexInRack, 1); // Remove from local player's rack
        currentGame.currentTurnMoves.push({ tileId: tile.id, tileRef: tile, from: 'rack', to: { row, col }});
    }

    // Handle blank tile assignment if it's new from rack
    if (originalSourceType === 'rack' && tile.isBlank && !tile.assignedLetter) {
        let assigned = '';
        while (assigned.length !== 1 || !/^[A-Z]$/i.test(assigned)) {
            assigned = prompt("Enter a letter for the blank tile (A-Z):");
            if (assigned === null) { // User cancelled prompt
                // Return tile to local player's rack
                localPlayerInstance.rack.push(tile);
                // Remove from currentTurnMoves if it was added
                const newMoveIdx = currentGame.currentTurnMoves.findIndex(m => m.tileId === tile.id);
                if (newMoveIdx !== -1) currentGame.currentTurnMoves.splice(newMoveIdx, 1);
                draggedTileId = null; fullRender(currentGame, localPlayerId); return;
            }
            assigned = assigned.toUpperCase();
        }
        tile.assignedLetter = assigned;
    }

    boardSquare.tile = tile; // Place tile on the target square
    console.log(`Tile ${tile.id} (${tile.letter || 'blank'}) moved to (${row},${col}). currentTurnMoves:`, currentGame.currentTurnMoves);
    fullRender(currentGame, localPlayerId);
    draggedTileId = null;
}

function handleDropOnRack(event) {
    event.preventDefault(); if (!draggedTileId) return;

    // When dropping on rack, interacts with localPlayerId's rack or currentTurnMoves
    const localPlayerInstance = currentGame.players.find(p => p.id === localPlayerId);
    if (!localPlayerInstance) {
        console.error("Drop on rack: Local player instance not found.");
        draggedTileId = null; fullRender(currentGame, localPlayerId); return;
    }
    const playerRack = localPlayerInstance.rack; // Use local player's rack

    const targetRackElement = document.getElementById('local-player-rack');
    // Check if the drop event's target is the rack itself or a child of the rack (for mouse DND),
    // or if the identified rack element exists (for touch DND, event.target is the rack directly from elementFromPoint).
    // The `handleTouchEnd` already ensures that `rackElement` passed to `handleDropOnRack` (via mock event) is the correct one.
    // So, for touch, event.target will be 'local-player-rack'. For mouse, it could be a tile within it, or the rack.
    if (!targetRackElement || (event.target !== targetRackElement && !targetRackElement.contains(event.target))) {
        // This condition primarily guards mouse DND if the drop somehow misses the intended rack element
        // but is still within something that calls handleDropOnRack (less likely with current setup).
        // For touch, handleTouchEnd should ensure the target is correct.
        console.warn("Drop on rack: event target is not the local player's rack or its child.", event.target, targetRackElement);
        fullRender(currentGame, localPlayerId); // Re-render to be safe
        draggedTileId = null; // Clear draggedTileId for mouse DND if it was a faulty drop
        return;
    }

    const moveIndex = currentGame.currentTurnMoves.findIndex(m => m.tileId === draggedTileId);

    if (moveIndex === -1) {
        // Tile was dragged from the local player's rack and dropped back on their rack (rearrangement).
        const tileIndexInRack = playerRack.findIndex(t => t.id === draggedTileId);

        if (tileIndexInRack !== -1) {
            const tileToMove = playerRack.splice(tileIndexInRack, 1)[0]; // Remove from rack

            let targetIndex = playerRack.length; // Default to appending

            const targetTileElement = event.target.closest('.tile-in-rack');
            if (targetTileElement && targetTileElement.dataset.tileId !== draggedTileId) {
                const targetTileId = targetTileElement.dataset.tileId;
                const targetTileActualIndex = playerRack.findIndex(t => t.id === targetTileId);
                if (targetTileActualIndex !== -1) {
                    targetIndex = targetTileActualIndex; // Insert before the target tile
                }
            }
            playerRack.splice(targetIndex, 0, tileToMove); // Add tile to rack at new position
            console.log(`Tile ${draggedTileId} rearranged in local player's rack. New order:`, playerRack.map(t => t.id).join(', '));
        } else {
            // This case should ideally not be reached if drag source validation is correct
            console.warn("Rearrange rack: Dragged tile ID not found in local player's rack.", draggedTileId);
        }
        // Resetting draggedTileId is handled by handleDragEnd or handleTouchEnd
    } else {
        // Tile was on the board (part of currentTurnMoves) and is being returned to the local player's rack.
        const move = currentGame.currentTurnMoves[moveIndex];
        const tile = move.tileRef;

        // Clear the tile from its current board position
        currentGame.board.grid[move.to.row][move.to.col].tile = null;
        // Add tile back to the local player's rack
        playerRack.push(tile);

        // If it was a blank tile placed from rack this turn, reset its assigned letter
        if (tile.isBlank && move.from === 'rack') {
            tile.assignedLetter = null;
        }
        // Remove the move from currentTurnMoves
        currentGame.currentTurnMoves.splice(moveIndex, 1);
        console.log(`Tile ${tile.id} (${tile.letter}) returned to local player's rack. currentTurnMoves:`, currentGame.currentTurnMoves);
        // Resetting draggedTileId is handled by handleDragEnd or handleTouchEnd, but for board-to-rack, we clear it.
        draggedTileId = null;
    }

    fullRender(currentGame, localPlayerId);
    // Note: draggedTileId is set to null if it was a board-to-rack move.
    // For rack-to-rack, it's cleared by the respective drag/touch end handlers.
}

function handleRecallTiles() {
    if (!currentGame) {
        console.log("Cannot recall tiles: No game active.");
        return;
    }
    const localPlayerInstance = currentGame.players.find(p => p.id === localPlayerId);
    if (!localPlayerInstance) {
        console.error("Cannot recall tiles: Local player instance not found.");
        return;
    }

    if (!currentGame.currentTurnMoves || currentGame.currentTurnMoves.length === 0) {
        console.log("No uncommitted tiles to recall.");
        return;
    }

    console.log("Recalling all uncommitted tiles to rack...");
    // Iterate backwards to safely remove items from currentTurnMoves
    for (let i = currentGame.currentTurnMoves.length - 1; i >= 0; i--) {
        const move = currentGame.currentTurnMoves[i];
        const tileToRecall = move.tileRef;

        // Return tile to local player's rack
        localPlayerInstance.rack.push(tileToRecall);

        // Reset blank tile status if applicable
        if (tileToRecall.isBlank) {
            tileToRecall.assignedLetter = null;
        }

        // Clear the tile from the board
        if (currentGame.board.grid[move.to.row] && currentGame.board.grid[move.to.row][move.to.col]) {
            currentGame.board.grid[move.to.row][move.to.col].tile = null;
        } else {
            console.warn(`Attempted to clear tile from invalid board location: ${move.to.row}, ${move.to.col}`);
        }
    }

    currentGame.currentTurnMoves = []; // Clear the array of uncommitted moves
    console.log("All uncommitted tiles recalled. Rack:", localPlayerInstance.rack.map(t => t.id));
    fullRender(currentGame, localPlayerId); // Refresh the display
    updateControlButtonsVisibility();
}

// --- Game Validation and Action Handlers ---
function validatePlacement(moves, turnNumber, boardState) {
    const validationResult = { isValid: false, message: "", direction: null };
    if (!moves || moves.length === 0) { validationResult.message = "No tiles placed to validate."; return validationResult; }
    const sortedMoves = [...moves].sort((a, b) => (a.to.row === b.to.row) ? a.to.col - b.to.col : a.to.row - b.to.row);
    let isLineHorizontal = true, isLineVertical = true;
    if (sortedMoves.length > 0) {
        isLineHorizontal = sortedMoves.every(m => m.to.row === sortedMoves[0].to.row);
        isLineVertical = sortedMoves.every(m => m.to.col === sortedMoves[0].to.col);
        if (sortedMoves.length > 1 && !isLineHorizontal && !isLineVertical) {
            validationResult.message = "Invalid placement: Newly placed tiles must form a single horizontal or vertical line."; return validationResult;
        }
    }
    if (sortedMoves.length === 1) { // For single tile, determine preferred direction
        const r = sortedMoves[0].to.row, c = sortedMoves[0].to.col;
        const formsHorizontal = (c > 0 && boardState.grid[r][c-1].tile) || (c < boardState.size-1 && boardState.grid[r][c+1].tile);
        const formsVertical = (r > 0 && boardState.grid[r-1][c].tile) || (r < boardState.size-1 && boardState.grid[r+1][c].tile);
        validationResult.direction = formsHorizontal ? 'horizontal' : (formsVertical ? 'vertical' : 'horizontal');
    } else if (isLineHorizontal) validationResult.direction = 'horizontal';
    else if (isLineVertical) validationResult.direction = 'vertical';

    if (sortedMoves.length > 1) {
        const first = sortedMoves[0].to, last = sortedMoves[sortedMoves.length-1].to;
        if (validationResult.direction === 'horizontal') {
            for (let c = first.col + 1; c < last.col; c++)
                if (!sortedMoves.some(m=>m.to.row===first.row && m.to.col===c) && !boardState.grid[first.row][c].tile) {
                    validationResult.message = "Invalid placement: Tiles in a new word must be contiguous (no gaps)."; return validationResult;
                }
        } else if (validationResult.direction === 'vertical') {
            for (let r = first.row + 1; r < last.row; r++)
                if (!sortedMoves.some(m=>m.to.col===first.col && m.to.row===r) && !boardState.grid[r][first.col].tile) {
                    validationResult.message = "Invalid placement: Tiles in a new word must be contiguous (no gaps)."; return validationResult;
                }
        }
    }
    if (turnNumber === 0) {
        const center = boardState.getCenterSquare();
        if (!sortedMoves.some(m => m.to.row === center.row && m.to.col === center.col)) {
            validationResult.message = "Invalid placement: The first word must cover the center square."; return validationResult;
        }
    } else {
        let connects = false, boardHasTiles = false;
        for(let r_idx=0;r_idx<boardState.size;r_idx++) for(let c_idx=0;c_idx<boardState.size;c_idx++) if(boardState.grid[r_idx][c_idx].tile && !sortedMoves.some(m=>m.to.row===r_idx&&m.to.col===c_idx)) {boardHasTiles=true;break;}
        if(boardHasTiles){
            for(const move of sortedMoves){
                const {row,col} = move.to;
                [[row-1,col],[row+1,col],[row,col-1],[row,col+1]].forEach(([nr,nc])=>{
                    if(nr>=0&&nr<boardState.size&&nc>=0&&nc<boardState.size && boardState.grid[nr][nc].tile && !sortedMoves.some(sm=>sm.to.row===nr&&sm.to.col===nc)) connects=true;
                });
                if(connects)break;
            }
            if(!connects){validationResult.message="Invalid placement: New words must connect to existing tiles."; return validationResult;}
        }
    }
    validationResult.isValid = true; return validationResult;
}

function identifyPlayedWord(committedMovesInput, board, identifiedDirection) {
    if (!identifiedDirection || !committedMovesInput || committedMovesInput.length === 0) {
        console.warn("identifyPlayedWord: No direction or no moves provided."); return null;
    }
    const sortedMoves = [...committedMovesInput].sort((a,b)=> (identifiedDirection==='horizontal') ? a.to.col-b.to.col : a.to.row-b.to.row);
    const firstNewTilePos = sortedMoves[0].to;
    let wordString = "", startRow = firstNewTilePos.row, startCol = firstNewTilePos.col;
    if (identifiedDirection === 'horizontal') {
        while (startCol > 0 && board.grid[startRow][startCol-1].tile) startCol--;
        let endColScan = sortedMoves[sortedMoves.length-1].to.col;
        while (endColScan < board.size-1 && board.grid[startRow][endColScan+1].tile) endColScan++;
        for (let c=startCol; c<=endColScan; c++) {
            const tile = board.grid[startRow][c].tile;
            if(tile) wordString += tile.isBlank ? tile.assignedLetter.toUpperCase() : tile.letter.toUpperCase(); else {console.error("Gap H");wordString+='?'}
        }
    } else { // Vertical
        while (startRow > 0 && board.grid[startRow-1][startCol].tile) startRow--;
        let endRowScan = sortedMoves[sortedMoves.length-1].to.row;
        while (endRowScan < board.size-1 && board.grid[endRowScan+1][startCol].tile) endRowScan++;
        for (let r=startRow; r<=endRowScan; r++) {
            const tile = board.grid[r][startCol].tile;
            if(tile) wordString += tile.isBlank ? tile.assignedLetter.toUpperCase() : tile.letter.toUpperCase(); else {console.error("Gap V");wordString+='?'}
        }
    }
    const blanksInfo = [];
    committedMovesInput.forEach(move => {
        if (move.tileRef.isBlank) {
            let idx = (identifiedDirection==='horizontal') ? move.to.col-startCol : move.to.row-startRow;
            if (idx>=0 && idx<wordString.length) blanksInfo.push({idx, al:move.tileRef.assignedLetter.toUpperCase()});
        }
    });
    if(wordString.includes('?')){console.error("Word ID error", committedMovesInput, wordString); return null;}
    return { word:wordString, start_row:startRow, start_col:startCol, direction:identifiedDirection, blanks_info:blanksInfo };
}

async function handleCommitPlay() {
    if (!currentGame || currentGame.getCurrentPlayer().id !== localPlayerId) { alert("It's not your turn or no game active!"); return; }
    if (currentGame.currentTurnMoves.length === 0) { alert("You haven't placed any tiles."); return; }

    const validation = validatePlacement(currentGame.currentTurnMoves, currentGame.turnNumber, currentGame.board);
    if (!validation.isValid) { alert(validation.message); return; }
    const identifiedDirection = validation.direction;
    console.log("Placement validation passed. Direction:", identifiedDirection);

    const actualCommittedMoves = [...currentGame.currentTurnMoves];

    // --- Dictionary Validation ---
    if (currentGame.settings.dictionaryType !== 'permissive') {
        const tempBoardForWordIdentification = JSON.parse(JSON.stringify(currentGame.board));
        // Moves are already on currentGame.board due to drag/drop, so tempBoard has them.
        // identifyPlayedWord uses this board state.

        // We need to validate ALL words formed, not just the "main" one initially identified by validatePlacement's direction.
        // identifyAllPlayedWords will give us all words based on the current board state and newly placed tiles.
        const allWordsDataForValidation = identifyAllPlayedWords(actualCommittedMoves, tempBoardForWordIdentification, identifiedDirection);

        if (!allWordsDataForValidation || allWordsDataForValidation.length === 0) {
            console.warn("No words identified for dictionary validation, though placement was valid. Allowing play.");
        } else {
            for (const wordArr of allWordsDataForValidation) {
                const wordToValidate = wordArr.map(t => t.tile.isBlank ? t.tile.assignedLetter.toUpperCase() : t.tile.letter.toUpperCase()).join('');
                if (wordToValidate.length <= 1 && currentGame.settings.dictionaryType !== 'permissive') { // Single letters usually not in dicts
                    console.log(`Skipping dictionary validation for single letter: "${wordToValidate}"`);
                    continue;
                }

                let validationApiUrl = "";
                let dictionaryName = "";

                if (currentGame.settings.dictionaryType === 'freeapi') {
                    validationApiUrl = `https://api.dictionaryapi.dev/api/v2/entries/en/${wordToValidate.toLowerCase()}`;
                    dictionaryName = "Free Dictionary API";
                } else if (currentGame.settings.dictionaryType === 'custom' && currentGame.settings.dictionaryUrl) {
                    validationApiUrl = `${currentGame.settings.dictionaryUrl}${wordToValidate.toLowerCase()}`; // Assuming custom API also wants lowercase
                    dictionaryName = "Custom Dictionary";
                }

                if (validationApiUrl) {
                    console.log(`Validating word: "${wordToValidate}" using ${dictionaryName} at URL: ${validationApiUrl}`);
                    try {
                        const response = await fetch(validationApiUrl);
                        if (!response.ok) {
                            if (response.status === 404) {
                                alert(`Word "${wordToValidate}" not found in ${dictionaryName}. Play rejected.`);
                            } else {
                                alert(`Error validating word "${wordToValidate}" with ${dictionaryName} (Status: ${response.status}). Play rejected.`);
                            }
                            // Before returning, revert tiles from board and put back to rack if they came from there.
                            // This is complex because currentTurnMoves doesn't store original rack state for each tile.
                            // A simpler immediate solution is to just alert and return, requiring user to manually fix.
                            // For now: alert and return. User must manually drag tiles back.
                            // TODO: Implement robust rollback of tiles on validation failure.
                            fullRender(currentGame, localPlayerId); // Re-render to show current (pre-commit) state.
                            return;
                        }
                        // For Free Dictionary API, a 200 OK can still mean "no definition found" (empty array or specific message)
                        if (currentGame.settings.dictionaryType === 'freeapi') {
                            const data = await response.json();
                            if (!Array.isArray(data) || data.length === 0 || (data[0] && data[0].title === "No Definitions Found")) {
                                alert(`Word "${wordToValidate}" not found or has no definition in ${dictionaryName}. Play rejected.`);
                                fullRender(currentGame, localPlayerId);
                                return;
                            }
                        }
                        console.log(`Word "${wordToValidate}" is valid according to ${dictionaryName}.`);
                    } catch (error) {
                        console.error(`Network or other error validating word "${wordToValidate}":`, error);
                        alert(`Could not reach ${dictionaryName} to validate "${wordToValidate}". Play rejected. Check connection or API status.`);
                        fullRender(currentGame, localPlayerId);
                        return;
                    }
                }
            }
        }
    }
    // --- End Dictionary Validation ---

    const playerWhoPlayed = currentGame.getCurrentPlayer();

    // --- Scoring Integration ---
    // Note: identifyAllPlayedWords and calculateWordScore will use currentGame.board,
    // which at this point *does not* have the currentTurnMoves applied yet.
    // This is correct for scoring: bonuses are on the original board state.
    // The tiles themselves are taken from actualCommittedMoves.
    // However, identifyAllPlayedWords needs the board to reflect the newly placed tiles to find all words.
    // So, similar to dictionary validation, we need to apply moves to a temporary board state,
    // or apply them to the actual board *before* this step, then roll back on validation failure.
    // The current identifyAllPlayedWords takes the board as argument.
    // Let's ensure the board state used for identifyAllPlayedWords has the new tiles.
    // The most straightforward way is to apply to main board and then clear if validation fails later.
    // Or, more safely, use a temporary board for all lookups before final commit.

    // For now, the dictionary validation section correctly uses a temp board.
    // The scoring section *after* this needs to operate on the *final* board state with committed moves.
    // The current structure of handleCommitPlay commits tiles to currentGame.board *implicitly*
    // because drag/drop operations modify it directly. The currentTurnMoves are reflections of these.
    // This means currentGame.board *already* has the tiles when handleCommitPlay is called.
    // So, identifyAllPlayedWords should correctly see them.

    const allWordsPlayed = identifyAllPlayedWords(actualCommittedMoves, currentGame.board, identifiedDirection);
    if (allWordsPlayed.length === 0 && actualCommittedMoves.length > 0) {
        // This case should ideally be caught by validation, but as a fallback:
        // If tiles were placed but no words were identified (e.g. single disconnected tile not on first turn)
        // This might indicate an issue or a play that shouldn't score.
        // For now, we'll proceed, and calculateWordScore might return 0.
        console.warn("No words identified for scoring, though moves were made.", actualCommittedMoves);
    }

    const scoreResult = calculateWordScore(allWordsPlayed, currentGame.board, actualCommittedMoves, currentGame.settings);
    playerWhoPlayed.score += scoreResult.score;
    console.log(`${playerWhoPlayed.name} scored ${scoreResult.score} points. Total score: ${playerWhoPlayed.score}`);

    // Mark bonus squares as used
    scoreResult.usedBonusSquares.forEach(sqCoord => {
        if (currentGame.board.grid[sqCoord.r] && currentGame.board.grid[sqCoord.r][sqCoord.c]) {
            currentGame.board.grid[sqCoord.r][sqCoord.c].bonusUsed = true;
            console.log(`Bonus at ${sqCoord.r},${sqCoord.c} marked as used.`);
        }
    });
    // --- End Scoring Integration ---

    const wordDataForURL = identifyPlayedWord(actualCommittedMoves, currentGame.board, identifiedDirection);
    if (!wordDataForURL || !wordDataForURL.word) {
        console.warn("Word identification did not produce data for URL (this is separate from scoring word ID).");
    }

    currentGame.currentTurnMoves = []; // Clear moves for next turn
    currentGame.turnNumber++;

    const tilesPlayedCount = actualCommittedMoves.length;
    currentGame.drawTiles(playerWhoPlayed, tilesPlayedCount);
    console.log(`${playerWhoPlayed.name} drew ${tilesPlayedCount} tiles. Rack size: ${playerWhoPlayed.rack.length}`);

    currentGame.currentPlayerIndex = (currentGame.currentPlayerIndex + 1) % currentGame.players.length;
    console.log("Player switched. New current player:", currentGame.getCurrentPlayer().name);

    // Update UI with new scores before generating URL or saving
    updateGameStatus(currentGame);

    let turnURL;
    // Pass relevant settings for URL generation, especially for the first turn
    const relevantSettings = (currentGame.turnNumber === 1 && localPlayerId === 'player1') ? currentGame.settings : null;
    if (currentGame.turnNumber === 1 && localPlayerId === 'player1') {
        // Pass seed for P1's first turn URL. Settings are passed if relevant.
        turnURL = generateTurnURL(currentGame.gameId, currentGame.turnNumber, wordDataForURL, currentGame.randomSeed, relevantSettings);
    } else {
        // For subsequent turns, dictionary settings and seed are not needed in the URL.
        turnURL = generateTurnURL(currentGame.gameId, currentGame.turnNumber, wordDataForURL, null, null);
    }
    const turnUrlInput = document.getElementById('turn-url');
    if (turnUrlInput) {
        turnUrlInput.value = turnURL;
        turnUrlInput.placeholder = "Share this URL with the other player.";
        console.log("Turn URL:", turnURL);
    }
    // alert("Play committed! It's now " + currentGame.getCurrentPlayer().name + "'s turn.");
    showPostMoveModal(scoreResult.score, turnURL); // MODIFIED LINE
    saveGameStateToLocalStorage(currentGame);
    fullRender(currentGame, localPlayerId);
    updateControlButtonsVisibility();
}


// --- Post-Move Modal Logic ---
function showPostMoveModal(pointsEarned, turnURL) {
    // Ensure modal elements are defined in the outer scope (DOMContentLoaded)
    const postMoveModalElement = document.getElementById('post-move-modal');
    const modalPointsEarnedSpan = document.getElementById('modal-points-earned');
    const modalCopyCheckbox = document.getElementById('modal-copy-url-checkbox');

    if (!postMoveModalElement || !modalPointsEarnedSpan) {
        console.error("Post-move modal elements not found for showPostMoveModal.");
        return;
    }
    modalPointsEarnedSpan.textContent = pointsEarned;
    postMoveModalElement.dataset.turnUrl = turnURL; // Store URL for copy button
    if (modalCopyCheckbox) modalCopyCheckbox.checked = true;
    postMoveModalElement.removeAttribute('hidden');
}

// --- Scoring Logic ---

/**
 * Identifies all words formed by a given set of placed tiles.
 * This includes the main word and any cross-words.
 * @param {Array<{tileRef: Tile, to: {row: number, col: number}}>} placedMoves - The tiles placed in the current turn.
 * @param {Board} board - The game board.
 * @param {string} mainWordDirection - The direction ('horizontal' or 'vertical') of the main word.
 * @returns {Array<Array<{tile: Tile, r: number, c: number}>>} An array of words, where each word is an array of {tile, r, c}.
 */
function identifyAllPlayedWords(placedMoves, board, mainWordDirection) {
    if (!placedMoves || placedMoves.length === 0) return [];

    const allWords = [];
    const mainWordTiles = []; // To store {tile, r, c} for the main word

    // 1. Identify the main word
    const sortedMoves = [...placedMoves].sort((a, b) =>
        mainWordDirection === 'horizontal' ? a.to.col - b.to.col : a.to.row - b.to.row
    );
    const firstMove = sortedMoves[0];
    let r = firstMove.to.row;
    let c = firstMove.to.col;

    if (mainWordDirection === 'horizontal') {
        while (c > 0 && board.grid[r][c - 1].tile) c--; // Find start of word
        while (c < board.size && board.grid[r][c].tile) {
            mainWordTiles.push({ tile: board.grid[r][c].tile, r: r, c: c });
            c++;
        }
    } else { // Vertical
        while (r > 0 && board.grid[r - 1][c].tile) r--; // Find start of word
        while (r < board.size && board.grid[r][c].tile) {
            mainWordTiles.push({ tile: board.grid[r][c].tile, r: r, c: c });
            r++;
        }
    }
    if (mainWordTiles.length > 1) { // Only add if it's actually a word (length > 1) or if it's the only tile played
         allWords.push(mainWordTiles);
    } else if (placedMoves.length === 1 && mainWordTiles.length === 1){
        // If only one tile was placed, it might not form a word by itself in the main direction
        // but it could form cross words. We'll handle this by checking cross words regardless.
        // For scoring, a single tile played that doesn't connect to form a longer word
        // usually doesn't score unless it forms cross words.
        // However, our validation ensures it connects if other tiles are on board.
        // If it's the very first tile, it's a word of 1.
        if (currentGame.turnNumber === 0 || placedMoves.length === mainWordTiles.length) {
             allWords.push(mainWordTiles);
        }
    }


    // 2. Identify cross-words
    const crossDirection = mainWordDirection === 'horizontal' ? 'vertical' : 'horizontal';
    for (const move of placedMoves) {
        const crossWordTiles = [];
        let rCross = move.to.row;
        let cCross = move.to.col;

        if (crossDirection === 'horizontal') {
            while (cCross > 0 && board.grid[rCross][cCross - 1].tile) cCross--;
            while (cCross < board.size && board.grid[rCross][cCross].tile) {
                crossWordTiles.push({ tile: board.grid[rCross][cCross].tile, r: rCross, c: cCross });
                cCross++;
            }
        } else { // Vertical
            while (rCross > 0 && board.grid[rCross - 1][cCross].tile) rCross--;
            while (rCross < board.size && board.grid[rCross][cCross].tile) {
                crossWordTiles.push({ tile: board.grid[rCross][cCross].tile, r: rCross, c: cCross });
                rCross++;
            }
        }
        if (crossWordTiles.length > 1) {
            // Avoid duplicating the main word if it's found again as a "cross-word"
            // This can happen if the main word is length 1.
            const wordStr = crossWordTiles.map(t => t.tile.isBlank ? t.tile.assignedLetter : t.tile.letter).join('');
            const mainWordStr = mainWordTiles.map(t => t.tile.isBlank ? t.tile.assignedLetter : t.tile.letter).join('');
            if (allWords.length === 0 || wordStr !== mainWordStr) {
                 allWords.push(crossWordTiles);
            } else if (allWords.length > 0 && wordStr === mainWordStr && crossWordTiles.length !== mainWordTiles.length) {
                // It's possible a single letter placed forms a cross word that IS the main word.
                // e.g. board has A_C, player places B. Main word is ABC. Cross word for B is also ABC.
                // Only add if it's genuinely a different word or context.
                // This check might need refinement based on edge cases.
                // A simpler way: ensure no two identical words (by content and position) are added.
                let isDuplicate = false;
                for(const existingWord of allWords) {
                    if (existingWord.length === crossWordTiles.length) {
                        let same = true;
                        for(let i=0; i<existingWord.length; i++) {
                            if (existingWord[i].r !== crossWordTiles[i].r || existingWord[i].c !== crossWordTiles[i].c) {
                                same = false; break;
                            }
                        }
                        if (same) {isDuplicate = true; break;}
                    }
                }
                if (!isDuplicate) allWords.push(crossWordTiles);

            }
        }
    }
    return allWords;
}


/**
 * Calculates the score for a list of played words.
 * @param {Array<Array<{tile: Tile, r: number, c: number}>>} words - An array of words, where each word is an array of {tile, r, c}.
 * @param {Board} board - The game board.
 * @param {Array<{tileRef: Tile, to: {row: number, col: number}}>} placedMoves - The specific tiles placed in the current turn.
 * @param {object} gameSettings - The game's settings object.
 * @returns {{score: number, usedBonusSquares: Array<{r: number, c: number}>}} The total score and list of used bonus square coordinates.
 */
function calculateWordScore(words, board, placedMoves, gameSettings) {
    let totalScore = 0;
    const usedBonusSquares = [];
    const tileValues = gameSettings.tileValues || DEFAULT_TILE_VALUES;
    const sevenTileBonus = gameSettings.sevenTileBonus || 50;

    for (const word of words) {
        let currentWordScore = 0;
        let wordMultiplier = 1;
        let newTilesInThisWordCount = 0;

        for (const tilePos of word) {
            const tile = tilePos.tile;
            const r = tilePos.r;
            const c = tilePos.c;
            const square = board.grid[r][c];
            let letterScore = tile.isBlank ? 0 : (tileValues[tile.letter.toUpperCase()] || 0);

            const isNewlyPlaced = placedMoves.some(move => move.to.row === r && move.to.col === c);
            if (isNewlyPlaced) newTilesInThisWordCount++;

            if (isNewlyPlaced && !square.bonusUsed) {
                switch (square.bonus) {
                    case BONUS_TYPES.DL:
                        letterScore *= 2;
                        usedBonusSquares.push({ r, c });
                        break;
                    case BONUS_TYPES.TL:
                        letterScore *= 3;
                        usedBonusSquares.push({ r, c });
                        break;
                    case BONUS_TYPES.DW:
                        wordMultiplier *= 2;
                        usedBonusSquares.push({ r, c });
                        break;
                    case BONUS_TYPES.TW:
                        wordMultiplier *= 3;
                        usedBonusSquares.push({ r, c });
                        break;
                }
            }
            currentWordScore += letterScore;
        }
        // Only apply word multiplier if at least one new tile is part of this word
        // This prevents re-scoring a full existing word if a new tile just touches it.
        if (newTilesInThisWordCount > 0) {
            totalScore += (currentWordScore * wordMultiplier);
        } else {
            // If no new tiles are in this "word" (e.g. a cross-word that was already existing and just got extended by one letter of the main word)
            // then this specific "word" instance doesn't add to score unless it's the main word itself.
            // This logic is tricky: standard Scrabble scores all formed words.
            // The newTilesInThisWordCount check might be too restrictive if a cross-word is entirely old letters.
            // Let's assume for now all words in the 'words' list are valid new/extended words.
            // The `identifyAllPlayedWords` should ensure words are only returned if they contain at least one new tile.
            // Re-evaluating: if a word is passed to calculateWordScore, it's assumed to be valid for scoring.
            // The check should be: "is this word one of the ones that was directly formed or extended by the new tiles?"
            // The `identifyAllPlayedWords` function should handle this by only returning relevant words.
            totalScore += (currentWordScore * wordMultiplier);
        }
    }

    // Add bonus for playing all tiles from rack (e.g., 7 tiles)
    if (placedMoves.length === (gameSettings.rackSize || RACK_SIZE)) {
        totalScore += sevenTileBonus;
    }

    // Deduplicate usedBonusSquares
    const uniqueUsedBonusSquares = usedBonusSquares.filter((item, index, self) =>
        index === self.findIndex((t) => t.r === item.r && t.c === item.c)
    );

    return { score: totalScore, usedBonusSquares: uniqueUsedBonusSquares };
}


function handlePassTurn() {
    if (!currentGame || currentGame.getCurrentPlayer().id !== localPlayerId) {
        alert("It's not your turn or no game active!");
        return;
    }

    // Recall any uncommitted tiles before passing
    if (currentGame.currentTurnMoves && currentGame.currentTurnMoves.length > 0) {
        console.log("Recalling uncommitted tiles before passing turn...");
        const localPlayerInstance = currentGame.players.find(p => p.id === localPlayerId);
        if (localPlayerInstance) { // Should always be found if localPlayerId is valid
            for (let i = currentGame.currentTurnMoves.length - 1; i >= 0; i--) {
                const move = currentGame.currentTurnMoves[i];
                const tileToRecall = move.tileRef;
                localPlayerInstance.rack.push(tileToRecall);
                if (tileToRecall.isBlank) {
                    tileToRecall.assignedLetter = null;
                }
                if (currentGame.board.grid[move.to.row] && currentGame.board.grid[move.to.row][move.to.col]) {
                    currentGame.board.grid[move.to.row][move.to.col].tile = null;
                }
            }
            currentGame.currentTurnMoves = [];
            // A fullRender will happen at the end of handlePassTurn
        }
    }

    console.log("Pass Turn initiated by:", currentGame.getCurrentPlayer().name);

    currentGame.turnNumber++;
    currentGame.currentPlayerIndex = (currentGame.currentPlayerIndex + 1) % currentGame.players.length;

    // For a pass, exchangeData is an empty string.
    let urlSeed = null;
    let urlSettings = null;
    if (currentGame.turnNumber === 1 && localPlayerId === 'player1') {
        urlSeed = currentGame.randomSeed;
        urlSettings = currentGame.settings;
    }
    const turnURL = generateTurnURL(currentGame.gameId, currentGame.turnNumber, null, urlSeed, urlSettings, "");

    const turnUrlInput = document.getElementById('turn-url');
    if (turnUrlInput) {
        turnUrlInput.value = turnURL;
        turnUrlInput.placeholder = "Share this URL with the other player.";
        console.log("Pass Turn URL:", turnURL);
    }

    showPostMoveModal(0, turnURL);
    saveGameStateToLocalStorage(currentGame);
    fullRender(currentGame, localPlayerId);
    updateControlButtonsVisibility();
}

function handleExchangeTiles() {
    if (!currentGame || currentGame.getCurrentPlayer().id !== localPlayerId) {
        alert("It's not your turn or no game active!");
        return;
    }

    // Recall any uncommitted tiles before exchanging
    if (currentGame.currentTurnMoves && currentGame.currentTurnMoves.length > 0) {
        console.log("Recalling uncommitted tiles before exchanging...");
        const localPlayerInstance = currentGame.players.find(p => p.id === localPlayerId);
        if (localPlayerInstance) { // Should be the current player if conditions above are met
            for (let i = currentGame.currentTurnMoves.length - 1; i >= 0; i--) {
                const move = currentGame.currentTurnMoves[i];
                const tileToRecall = move.tileRef;
                localPlayerInstance.rack.push(tileToRecall);
                if (tileToRecall.isBlank) {
                    tileToRecall.assignedLetter = null;
                }
                if (currentGame.board.grid[move.to.row] && currentGame.board.grid[move.to.row][move.to.col]) {
                    currentGame.board.grid[move.to.row][move.to.col].tile = null;
                }
            }
            currentGame.currentTurnMoves = [];
            // fullRender will be called at the end of handleExchangeTiles,
            // so the rack will be up-to-date for the prompt.
            // However, to make the UI consistent *before* the prompt, render here.
            renderRacks(currentGame, localPlayerId);
            renderBoard(currentGame); // Also render board to show tiles removed
        }
    }

    const player = currentGame.getCurrentPlayer(); // This is correct, exchange is a turn action for current player
    const rackSize = player.rack.length;
    if (rackSize === 0) {
        alert("Your rack is empty. Cannot exchange tiles.");
        return;
    }

    const indicesStr = prompt(`Enter comma-separated indices of tiles to exchange (0-${rackSize - 1}). For example, 0,2 to exchange the 1st and 3rd tile:`);
    if (indicesStr === null) return; // User cancelled

    const indicesToExchange = indicesStr.split(',')
        .map(s => parseInt(s.trim()))
        .filter(n => !isNaN(n) && n >= 0 && n < rackSize);

    if (indicesToExchange.length === 0) {
        alert("No valid tile indices selected for exchange.");
        return;
    }

    // Remove duplicates by converting to Set and back to array
    const uniqueIndices = [...new Set(indicesToExchange)].sort((a,b) => b-a); // Sort descending to splice correctly

    if (currentGame.bag.length < uniqueIndices.length) {
        alert(`Not enough tiles in the bag (${currentGame.bag.length}) to exchange ${uniqueIndices.length} tile(s).`);
        return;
    }

    console.log(`Exchange initiated by ${player.name}. Indices: ${uniqueIndices.join(',')}`);

    const tilesSetAsideForExchange = [];
    for (const index of uniqueIndices) {
        if (player.rack[index]) {
            // Remove from rack and store temporarily
            tilesSetAsideForExchange.push(player.rack.splice(index, 1)[0]);
        }
    }

    if (tilesSetAsideForExchange.length === 0) {
        alert("Something went wrong, no tiles were selected from rack for exchange process.");
        // Add back any potentially spliced tiles if something went partially wrong before this check
        // (though current logic makes this unlikely here, good for robustness if logic changes)
        uniqueIndices.forEach((val, originalOrderIndex) => {
            // This part is tricky as original indices are gone.
            // The check for tilesSetAsideForExchange.length === 0 should be robust.
            // If any tiles were actually spliced, they are in tilesSetAsideForExchange.
            // If it's empty, nothing was spliced.
        });
        return;
    }

    // 2. Draw new tiles from the bag to replenish the player's rack.
    // The number of tiles to draw is the number of tiles successfully set aside.
    const numTilesToDraw = tilesSetAsideForExchange.length;
    currentGame.drawTiles(player, numTilesToDraw);

    // 3. Add the set-aside (exchanged) tiles to the game bag.
    tilesSetAsideForExchange.forEach(tile => {
        if (tile.isBlank) tile.assignedLetter = null; // Reset blank tile before returning to bag
        currentGame.bag.push(tile);
    });

    // 4. Shuffle the game bag.
    currentGame._shuffleBag();

    currentGame.turnNumber++;
    currentGame.currentPlayerIndex = (currentGame.currentPlayerIndex + 1) % currentGame.players.length;

    // exchangeData is the string of original indices provided by the user (before sorting for splice)
    // Seed and settings are not needed for exchange turns unless P1's first turn.
    let urlSeed = null;
    let urlSettings = null;
    if (currentGame.turnNumber === 1 && localPlayerId === 'player1') {
        urlSeed = currentGame.randomSeed;
        urlSettings = currentGame.settings;
    }
    const turnURL = generateTurnURL(currentGame.gameId, currentGame.turnNumber, null, urlSeed, urlSettings, indicesToExchange.join(','));


    const turnUrlInput = document.getElementById('turn-url');
    if (turnUrlInput) {
        turnUrlInput.value = turnURL;
        turnUrlInput.placeholder = "Share this URL with the other player.";
        console.log("Exchange Turn URL:", turnURL);
    }

    showPostMoveModal(0, turnURL);
    saveGameStateToLocalStorage(currentGame);
    fullRender(currentGame, localPlayerId);
}
// Updated handleExchangeTiles function for Step 1
function handleExchangeTiles() {
    if (!currentGame || currentGame.getCurrentPlayer().id !== localPlayerId) {
        alert("It's not your turn or no game active!");
        return;
    }

    // Recall any uncommitted tiles before attempting to enter exchange mode
    if (currentGame.currentTurnMoves && currentGame.currentTurnMoves.length > 0) {
        const recallConfirmed = confirm("You have pending moves. Exchanging tiles will recall your current moves. Are you sure?");
        if (recallConfirmed) {
            handleRecallTiles(); // Use the existing recall function
        } else {
            return; // User cancelled the exchange initiation
        }
    }

    isExchangeModeActive = true;
    selectedTilesForExchange = [];
    updateControlButtonsVisibility(); // This function will be fully implemented in a later step
    fullRender(currentGame, localPlayerId); // Re-render rack to potentially add selection listeners (in later step)

    const player = currentGame.getCurrentPlayer();
    const rackSize = player.rack.length;

    if (rackSize === 0) {
        alert("Your rack is empty. No tiles to exchange.");
        isExchangeModeActive = false; // Reset mode if no tiles to exchange
        updateControlButtonsVisibility(); // Update buttons accordingly
        // No need to fullRender again here as the state hasn't changed visually for the rack
        return;
    }

    console.log("Exchange mode activated. Select tiles to exchange.");
    // The original logic for prompt, processing indices, drawing tiles,
    // and ending the turn is removed. This will be handled by a new
    // "Confirm Exchange" button and its handler.
}

function handleConfirmExchange() {
    if (!isExchangeModeActive) {
        console.log("handleConfirmExchange called when exchange mode is not active. Doing nothing.");
        return;
    }

    if (selectedTilesForExchange.length === 0) {
        alert("Please select at least one tile to exchange.");
        return;
    }

    const player = currentGame.getCurrentPlayer();
    if (currentGame.bag.length < selectedTilesForExchange.length) {
        alert(`Not enough tiles in the bag (${currentGame.bag.length}) to exchange ${selectedTilesForExchange.length} tile(s).`);
        return;
    }

    console.log(`Confirming exchange for ${player.name}. Tiles: ${selectedTilesForExchange.map(t => t.letter || 'blank').join(',')}`);

    // Get the indices of the selected tiles from the player's current rack.
    // These indices are relative to the rack state *before* any splicing for this exchange.
    const currentRackIndicesForURL = selectedTilesForExchange.map(selectedTile => {
        return player.rack.findIndex(rackTile => rackTile.id === selectedTile.id);
    }).filter(index => index !== -1);

    // For splicing, we need to sort these valid indices in descending order.
    const indicesToSplice = [...currentRackIndicesForURL].sort((a, b) => b - a);

    if (indicesToSplice.length !== selectedTilesForExchange.length) {
        alert("Error: Some selected tiles could not be found in the rack for exchange. Please try again.");
        // Reset selection and mode as a precaution, then re-render.
        selectedTilesForExchange = [];
        isExchangeModeActive = false;
        updateControlButtonsVisibility();
        fullRender(currentGame, localPlayerId);
        return;
    }

    const tilesSetAsideForExchange = [];
    for (const index of indicesToSplice) {
        tilesSetAsideForExchange.push(player.rack.splice(index, 1)[0]);
    }

    currentGame.drawTiles(player, tilesSetAsideForExchange.length);
    tilesSetAsideForExchange.forEach(tile => {
        if (tile.isBlank) tile.assignedLetter = null; // Reset blank tile before returning to bag
        currentGame.bag.push(tile);
    });
    currentGame._shuffleBag();

    currentGame.turnNumber++;
    currentGame.currentPlayerIndex = (currentGame.currentPlayerIndex + 1) % currentGame.players.length;

    const urlExchangeIndicesString = currentRackIndicesForURL.join(',');
    let urlSeed = null;
    let urlSettings = null;
    if (currentGame.turnNumber === 1 && localPlayerId === 'player1') { // Check if it's P1 making their *first overall game turn*
        urlSeed = currentGame.randomSeed;
        urlSettings = currentGame.settings;
    }
    const turnURL = generateTurnURL(currentGame.gameId, currentGame.turnNumber, null, urlSeed, urlSettings, urlExchangeIndicesString);

    const turnUrlInput = document.getElementById('turn-url');
    if (turnUrlInput) {
        turnUrlInput.value = turnURL;
        turnUrlInput.placeholder = "Share this URL with the other player.";
        console.log("Exchange Turn URL:", turnURL);
    }

    // Cleanup
    selectedTilesForExchange = [];
    isExchangeModeActive = false;
    updateControlButtonsVisibility();
    showPostMoveModal(0, turnURL); // Show modal with 0 points for exchange
    saveGameStateToLocalStorage(currentGame);
    fullRender(currentGame, localPlayerId);
}

function handleCancelExchange() {
    if (!isExchangeModeActive) {
        console.log("handleCancelExchange called when exchange mode is not active. Doing nothing.");
        return;
    }

    console.log("Exchange cancelled by user.");

    // Reset state
    isExchangeModeActive = false;
    selectedTilesForExchange = []; // Clear any selected tiles

    updateControlButtonsVisibility(); // Update button visibility

    // Re-render the game. This is important because:
    // 1. isExchangeModeActive is now false, so renderRacks will make tiles draggable again (if it's the user's turn).
    // 2. renderTileInRack will not add click listeners for selection.
    // 3. renderTileInRack will not add the 'selected-for-exchange' class as selectedTilesForExchange is empty.
    fullRender(currentGame, localPlayerId);
}

function updateControlButtonsVisibility() {
    const playWordBtn = document.getElementById('play-word-btn');
    const exchangeTilesBtn = document.getElementById('exchange-tiles-btn');
    const passTurnBtn = document.getElementById('pass-turn-btn');
    const recallTilesBtn = document.getElementById('recall-tiles-btn');
    const confirmExchangeBtn = document.getElementById('confirm-exchange-btn');
    const cancelExchangeBtn = document.getElementById('cancel-exchange-btn');

    if (isExchangeModeActive) {
        if (playWordBtn) playWordBtn.style.display = 'none';
        if (exchangeTilesBtn) exchangeTilesBtn.style.display = 'none';
        if (passTurnBtn) passTurnBtn.style.display = 'none';
        if (recallTilesBtn) recallTilesBtn.style.display = 'none';

        if (confirmExchangeBtn) confirmExchangeBtn.style.display = 'inline-block';
        if (cancelExchangeBtn) cancelExchangeBtn.style.display = 'inline-block';

        if (confirmExchangeBtn) {
            confirmExchangeBtn.disabled = selectedTilesForExchange.length === 0;
        }
    } else {
        // Normal play mode
        if (playWordBtn) playWordBtn.style.display = 'inline-block';
        if (exchangeTilesBtn) exchangeTilesBtn.style.display = 'inline-block';
        if (passTurnBtn) passTurnBtn.style.display = 'inline-block';
        if (recallTilesBtn) recallTilesBtn.style.display = 'inline-block';

        if (confirmExchangeBtn) confirmExchangeBtn.style.display = 'none';
        if (cancelExchangeBtn) cancelExchangeBtn.style.display = 'none';

        // Ensure confirm button is not disabled when hidden (or set to a default state)
        if (confirmExchangeBtn) confirmExchangeBtn.disabled = false;
    }
}

function generateTurnURL(gameId, turnNumber, turnData, seed = null, settings = null, exchangeData = null) {
    const baseURL = window.location.origin + window.location.pathname;
    const params = new URLSearchParams();
    params.append('gid', gameId);
    params.append('tn', turnNumber);

    let effectiveSeed = seed;
    let effectiveSettings = settings;

    if (turnNumber === 1 && localPlayerId === 'player1') {
        effectiveSeed = currentGame.randomSeed; // Always use currentGame.randomSeed for P1, T1
        // If settings are explicitly passed by caller for P1,T1, use them.
        // Otherwise (if null was passed), default to currentGame.settings for P1,T1.
        // The modifications to handlePassTurn/handleExchangeTiles will ensure currentGame.settings is passed.
        if (effectiveSettings === null) {
            effectiveSettings = currentGame.settings;
        }
    }

    if (effectiveSeed !== null) { // This condition now correctly uses currentGame.randomSeed for P1,T1
        params.append('seed', effectiveSeed);
    }

    // Add dictionary settings to URL only for the very first turn URL (game creation by player1)
    if (effectiveSettings && turnNumber === 1 && localPlayerId === 'player1') {
        // This block now correctly uses effectiveSettings, which would be currentGame.settings for P1,T1
        // if either null or currentGame.settings was passed by the caller.
        if (effectiveSettings.dictionaryType && effectiveSettings.dictionaryType !== 'permissive') {
            params.append('dt', effectiveSettings.dictionaryType);
            if (effectiveSettings.dictionaryType === 'custom' && effectiveSettings.dictionaryUrl) {
                params.append('du', effectiveSettings.dictionaryUrl);
            }
        }
        // Add custom game rule settings if they differ from defaults
        if (settings.letterDistribution && JSON.stringify(settings.letterDistribution) !== JSON.stringify(DEFAULT_LETTER_DISTRIBUTION)) {
            params.append('td', JSON.stringify(settings.letterDistribution));
        }
        if (settings.tileValues && JSON.stringify(settings.tileValues) !== JSON.stringify(DEFAULT_TILE_VALUES)) {
            params.append('tv', JSON.stringify(settings.tileValues));
        }
        if (settings.blankTileCount !== undefined && settings.blankTileCount !== 2) { // Default is 2
            params.append('bc', settings.blankTileCount);
        }
        if (settings.sevenTileBonus !== undefined && settings.sevenTileBonus !== 50) { // Default is 50
            params.append('sb', settings.sevenTileBonus);
        }
<<<<<<< HEAD
=======
        if (effectiveSettings.customBoardLayout && Array.isArray(effectiveSettings.customBoardLayout)) {
            // Join the array of row strings into a single comma-separated string for the URL parameter.
            const cblString = effectiveSettings.customBoardLayout.join(',');
            params.append('cbl', cblString);
        }
>>>>>>> b39c00bb
    }

    if (exchangeData !== null) { // Check if exchangeData is provided (not null)
        params.append('ex', exchangeData); // exchangeData is either "" for pass or "0,1,2" for exchange
    } else if (turnData && turnData.word) {
        params.append('wl', `${turnData.start_row}.${turnData.start_col}`);
        params.append('wd', turnData.direction);
        if (turnData.blanks_info && turnData.blanks_info.length > 0) {
            params.append('bt', turnData.blanks_info.map(bi => `${bi.idx}:${bi.al}`).join(';'));
        }
        params.append('w', turnData.word);
    }
    // Note: A turn can be a play, a pass, or an exchange, but not more than one.
    // So, if 'ex' is present, 'w', 'wl', 'wd', 'bt' should not be.
    return `${baseURL}?${params.toString()}`;
}

function initializeNewGame() {
    const gameId = `game-${Date.now()}`;
    const randomSeed = Math.floor(Math.random() * 1000000);
    currentGame = new GameState(gameId, randomSeed, {});
    localPlayerId = 'player1';
    console.log("New local game initialized by this browser (as Player 1):", currentGame);
    saveGameStateToLocalStorage(currentGame);
    fullRender(currentGame, localPlayerId);
    const turnUrlInput = document.getElementById('turn-url');
    if (turnUrlInput) {
        turnUrlInput.value = "";
        turnUrlInput.placeholder = "Make your first move to generate a shareable URL.";
    }
    updateControlButtonsVisibility();
    // Do not generate URL here, it will be done after first move by P1
    // or when P2 loads the game.
}

// New function to toggle the settings section
function toggleCustomSettingsSection() {
    const settingsSection = document.getElementById('custom-settings-section');
    if (!settingsSection) return;

    if (settingsSection.style.display === 'none' || settingsSection.style.display === '') {
        settingsSection.style.display = 'block';
        // Reset dictionary fields to defaults when opening
        const defaultDictRadio = document.querySelector('input[name="dictionaryType"][value="permissive"]');
        if (defaultDictRadio) defaultDictRadio.checked = true;

        const customUrlInput = document.getElementById('custom-dictionary-url');
        if (customUrlInput) {
            customUrlInput.style.display = 'none';
            customUrlInput.value = '';
        }
        // Custom game rule inputs are intentionally not reset here,
        // allowing users to tweak previous settings if they reopen the section.
    } else {
        settingsSection.style.display = 'none';
    }
}

function startGameWithSettings() {
    const selectedDictionaryType = document.querySelector('input[name="dictionaryType"]:checked').value;
    let customUrl = null;
    if (selectedDictionaryType === 'custom') {
        customUrl = document.getElementById('custom-dictionary-url').value.trim();
        if (!customUrl) {
            alert("Please enter a Custom Dictionary URL.");
            return;
        }
        if (customUrl.endsWith("<word>") || customUrl.endsWith("{word}")) {
            alert("Please provide the base URL only. The word will be appended automatically.");
            return;
        }
    }

    const gameSettings = {
        dictionaryType: selectedDictionaryType,
        dictionaryUrl: customUrl
        // Other game settings will be added below
    };

    // Read and parse custom tile distribution
    const tileDistributionStr = document.getElementById('custom-tile-distribution').value.trim();
    if (tileDistributionStr) {
        try {
            const parsedDistribution = JSON.parse(tileDistributionStr);
            if (typeof parsedDistribution === 'object' && parsedDistribution !== null) {
                gameSettings.letterDistribution = parsedDistribution;
            } else {
                alert("Invalid JSON format for Tile Distribution. It must be an object (e.g., {\"A\": 9, ...}).");
                return;
            }
        } catch (e) {
            alert("Error parsing Tile Distribution JSON: " + e.message);
            return;
        }
    }

    // Read and parse custom tile values
    const tileValuesStr = document.getElementById('custom-tile-values').value.trim();
    if (tileValuesStr) {
        try {
            const parsedValues = JSON.parse(tileValuesStr);
            if (typeof parsedValues === 'object' && parsedValues !== null) {
                gameSettings.tileValues = parsedValues;
            } else {
                alert("Invalid JSON format for Tile Values. It must be an object (e.g., {\"A\": 1, ...}).");
                return;
            }
        } catch (e) {
            alert("Error parsing Tile Values JSON: " + e.message);
            return;
        }
    }

    // Read custom blank tile count
    const blankTileCountStr = document.getElementById('custom-blank-tile-count').value.trim();
    if (blankTileCountStr) {
        const parsedBlankCount = parseInt(blankTileCountStr, 10);
        if (!isNaN(parsedBlankCount) && parsedBlankCount >= 0) {
            gameSettings.blankTileCount = parsedBlankCount;
        } else {
            alert("Invalid Blank Tile Count. It must be a non-negative number.");
            return;
        }
    }

    // Read custom seven-tile bonus
    const sevenTileBonusStr = document.getElementById('custom-seven-tile-bonus').value.trim();
    if (sevenTileBonusStr) {
        const parsedBonus = parseInt(sevenTileBonusStr, 10);
        if (!isNaN(parsedBonus) && parsedBonus >= 0) {
            gameSettings.sevenTileBonus = parsedBonus;
        } else {
            alert("Invalid Seven Tile Bonus. It must be a non-negative number.");
            return;
        }
    }

<<<<<<< HEAD
=======
    // Parse Custom Board Layout
    const boardLayoutStr = document.getElementById('custom-board-layout').value.trim();
    if (boardLayoutStr) {
        const layoutRows = boardLayoutStr.split('\n').map(row => row.trim());
        if (layoutRows.length !== 15) {
            alert("Custom Board Layout must have exactly 15 rows.");
            return;
        }
        if (layoutRows.some(row => row.length !== 15)) {
            alert("Each row in Custom Board Layout must have exactly 15 characters.");
            return;
        }
        const validChars = ['T', 'D', 't', 'd', '.'];
        const invalidCharFound = layoutRows.some(row =>
            row.split('').some(char => !validChars.includes(char))
        );
        if (invalidCharFound) {
            alert("Invalid character in Custom Board Layout. Only T, D, t, d, . (period) are allowed.");
            return;
        }
        gameSettings.customBoardLayout = layoutRows; // Assign to gameSettings
    }

>>>>>>> b39c00bb
    // If all settings are parsed and validated successfully:
    const settingsSection = document.getElementById('custom-settings-section');
    if (settingsSection) {
        settingsSection.style.display = 'none'; // Hide section after collecting settings
    }

    const gameId = `game-${Date.now()}`;
    const randomSeed = Math.floor(Math.random() * 1000000);

    // gameSettings object is now populated with custom values if provided and valid
    currentGame = new GameState(gameId, randomSeed, gameSettings);
    localPlayerId = 'player1'; // This browser is P1

    console.log("New game started with settings (as Player 1):", gameSettings, currentGame);
    saveGameStateToLocalStorage(currentGame);
    fullRender(currentGame, localPlayerId);

    const turnUrlInput = document.getElementById('turn-url');
    if (turnUrlInput) {
        turnUrlInput.value = ""; // Clear any old URL
        turnUrlInput.placeholder = "Make your first move to generate a shareable URL.";
    }
    updateControlButtonsVisibility();
    // The initial shareable URL will be generated after P1's first move.
}


// --- LocalStorage Functions ---
const LOCAL_STORAGE_KEY_PREFIX = "crosswordGame_";

function saveGameStateToLocalStorage(gameState, storage = localStorage) {
    if (!gameState || !gameState.gameId) {
        console.error("Cannot save game state: invalid gameState or gameId missing.");
        return;
    }
    try {
        const serializableState = {
            gameId: gameState.gameId,
            randomSeed: gameState.randomSeed,
            settings: gameState.settings,
            turnNumber: gameState.turnNumber,
            currentPlayerIndex: gameState.currentPlayerIndex,
            isGameOver: gameState.isGameOver,
            gameHistory: gameState.gameHistory,
            players: gameState.players.map(player => ({
                id: player.id, name: player.name, score: player.score,
                rack: player.rack.map(tile => ({
                    letter: tile.letter, value: tile.value, isBlank: tile.isBlank,
                    assignedLetter: tile.assignedLetter, id: tile.id
                }))
            })),
            bag: gameState.bag.map(tile => ({
                letter: tile.letter, value: tile.value, isBlank: tile.isBlank,
                assignedLetter: tile.assignedLetter, id: tile.id
            })),
            boardGrid: gameState.board.grid.map(row => row.map(square => ({
                row: square.row, col: square.col, bonus: square.bonus, bonusUsed: square.bonusUsed,
                tile: square.tile ? {
                    letter: square.tile.letter, value: square.tile.value, isBlank: square.tile.isBlank,
                    assignedLetter: square.tile.assignedLetter, id: square.tile.id
                } : null
            }))),
            savedLocalPlayerId: localPlayerId // Save the current localPlayerId for this game
        };
        storage.setItem(LOCAL_STORAGE_KEY_PREFIX + gameState.gameId, JSON.stringify(serializableState));
        console.log(`Game ${gameState.gameId} (for ${localPlayerId}) saved to ${storage === localStorage ? 'localStorage' : 'mockStorage'}.`);
    } catch (error) {
        console.error("Error saving game state:", error);
    }
}

function loadGameStateFromLocalStorage(gameId, storage = localStorage) {
    if (!gameId) {
        console.warn("loadGameStateFromLocalStorage: No gameId provided.");
        return null;
    }
    try {
        const storedDataString = storage.getItem(LOCAL_STORAGE_KEY_PREFIX + gameId);
        if (!storedDataString) {
            console.log(`No game data found for ${gameId} in ${storage === localStorage ? 'localStorage' : 'mockStorage'}.`);
            return null;
        }
        const storedData = JSON.parse(storedDataString);
        const rehydratedGame = new GameState(storedData.gameId, storedData.randomSeed, storedData.settings || {});

        rehydratedGame.turnNumber = storedData.turnNumber;
        rehydratedGame.currentPlayerIndex = storedData.currentPlayerIndex;
        rehydratedGame.isGameOver = storedData.isGameOver;
        rehydratedGame.gameHistory = storedData.gameHistory || [];
        // Load and set localPlayerId if available, otherwise default to 'player1'
        // This global localPlayerId will be used by loadGameFromURLOrStorage
        localPlayerId = storedData.savedLocalPlayerId || 'player1';


        if (storedData.players && storedData.players.length === rehydratedGame.players.length) {
            storedData.players.forEach((playerData, index) => {
                rehydratedGame.players[index].score = playerData.score;
                rehydratedGame.players[index].id = playerData.id || rehydratedGame.players[index].id;
                rehydratedGame.players[index].name = playerData.name || rehydratedGame.players[index].name;
                rehydratedGame.players[index].rack = playerData.rack.map(tileData => {
                    const tile = new Tile(tileData.letter, tileData.value, tileData.isBlank);
                    tile.assignedLetter = tileData.assignedLetter; tile.id = tileData.id;
                    return tile;
                });
            });
        }
        rehydratedGame.bag = storedData.bag.map(tileData => {
            const tile = new Tile(tileData.letter, tileData.value, tileData.isBlank);
            tile.assignedLetter = tileData.assignedLetter; tile.id = tileData.id;
            return tile;
        });
        if (storedData.boardGrid && rehydratedGame.board && rehydratedGame.board.grid) {
            for (let r = 0; r < storedData.boardGrid.length; r++) {
                if (rehydratedGame.board.grid[r]) {
                    for (let c = 0; c < storedData.boardGrid[r].length; c++) {
                        if (rehydratedGame.board.grid[r][c]) {
                            const squareData = storedData.boardGrid[r][c];
                            const boardSquare = rehydratedGame.board.grid[r][c];
                            boardSquare.bonus = squareData.bonus;
                            boardSquare.bonusUsed = squareData.bonusUsed;
                            if (squareData.tile) {
                                const tileData = squareData.tile;
                                const tile = new Tile(tileData.letter, tileData.value, tileData.isBlank);
                                tile.assignedLetter = tileData.assignedLetter; tile.id = tileData.id;
                                boardSquare.tile = tile;
                            } else {
                                boardSquare.tile = null;
                            }
                        }
                    }
                }
            }
        }
        console.log(`Game ${gameId} loaded and rehydrated from ${storage === localStorage ? 'localStorage' : 'mockStorage'}.`);
        return rehydratedGame;
    } catch (error) {
        console.error(`Error loading game state for ${gameId}:`, error);
        return null;
    }
}

// --- Game Initialization and URL Handling ---
function applyTurnDataFromURL(gameState, params) {
    const exchangeParam = params.get('ex');
    const playerWhoseTurnItWas = gameState.getCurrentPlayer(); // The player who made the move described in URL

    if (exchangeParam !== null) {
        if (exchangeParam === "") { // Pass
            console.log(`Applying turn data: Player ${playerWhoseTurnItWas.name} passed.`);
            return true;
        } else { // Exchange
            console.log(`Applying turn data: Player ${playerWhoseTurnItWas.name} exchanged tiles (indices from their rack: ${exchangeParam}).`);
            const indicesToExchange = exchangeParam.split(',')
                .map(s => parseInt(s.trim()))
                .filter(n => !isNaN(n) && n >= 0 && n < playerWhoseTurnItWas.rack.length);

            const uniqueIndices = [...new Set(indicesToExchange)].sort((a, b) => b - a);

            if (uniqueIndices.length === 0) {
                console.error("Exchange failed: No valid tile indices to apply from URL for player " + playerWhoseTurnItWas.name);
                return false;
            }
            if (gameState.bag.length < uniqueIndices.length) {
                console.error(`Exchange failed for ${playerWhoseTurnItWas.name}: Not enough tiles in bag (${gameState.bag.length}) to exchange ${uniqueIndices.length} tile(s) as per URL.`);
                return false;
            }

            const tilesSetAside = [];
            for (const index of uniqueIndices) {
                if (playerWhoseTurnItWas.rack[index]) {
                    tilesSetAside.push(playerWhoseTurnItWas.rack.splice(index, 1)[0]);
                }
            }

            if (tilesSetAside.length !== uniqueIndices.length) {
                 console.error(`Exchange logic mismatch for ${playerWhoseTurnItWas.name}: Tried to exchange ${uniqueIndices.length}, but only set aside ${tilesSetAside.length}.`);
                 tilesSetAside.forEach(t => playerWhoseTurnItWas.rack.push(t));
                 return false;
            }

            gameState.drawTiles(playerWhoseTurnItWas, tilesSetAside.length);
            tilesSetAside.forEach(tile => {
                if (tile.isBlank) tile.assignedLetter = null;
                gameState.bag.push(tile);
            });
            gameState._shuffleBag();
            console.log(`Applied exchange for ${playerWhoseTurnItWas.name}. Rack size: ${playerWhoseTurnItWas.rack.length}, Bag size: ${gameState.bag.length}`);
            return true;
        }
    }

    const wordStrFromURL = params.get('w');
    const wordLocation = params.get('wl');
    const wordDirection = params.get('wd');
    const blankTileData = params.get('bt');

    if (wordStrFromURL && wordLocation && wordDirection) {
        console.log(`Applying word-based turn data: ${wordStrFromURL} at ${wordLocation} ${wordDirection} for player ${playerWhoseTurnItWas.name}`);
        const [startRowStr, startColStr] = wordLocation.split('.');
        const startRow = parseInt(startRowStr); const startCol = parseInt(startColStr);
        if (isNaN(startRow) || isNaN(startCol)) { console.error("Invalid word location format:", wordLocation); return false; }

        const blanksInWord = new Map(); // Map: index in wordStrFromURL -> assigned letter
        if (blankTileData) {
            blankTileData.split(';').forEach(item => {
                const [idxStr, al] = item.split(':');
                blanksInWord.set(parseInt(idxStr), al.toUpperCase());
            });
        }

        const newlyPlacedMovesFromURL = []; // To store {tileRef, to} for tiles this player is adding now

        for (let i = 0; i < wordStrFromURL.length; i++) {
            const charFromWord = wordStrFromURL[i].toUpperCase();
            let r = startRow;
            let c = startCol;
            if (wordDirection === 'horizontal') c += i;
            else r += i;

            if (!gameState.board.grid[r] || !gameState.board.grid[r][c]) {
                console.error(`Invalid square coordinates (${r},${c}) for word placement from URL.`);
                return false;
            }

            const square = gameState.board.grid[r][c];
            if (!square.tile) { // Square is empty, this tile is newly placed by the opponent
                const isBlank = blanksInWord.has(i);
                const assignedLetter = isBlank ? blanksInWord.get(i) : null;
                const tileLetter = isBlank ? '' : charFromWord; // Store empty for blank, actual letter otherwise
                const tileValue = isBlank ? 0 : (gameState.settings.tileValues[charFromWord] || 0);

                const newTile = new Tile(tileLetter, tileValue, isBlank);
                if (isBlank) newTile.assignedLetter = assignedLetter;

                square.tile = newTile;
                newlyPlacedMovesFromURL.push({ tileRef: newTile, to: { row: r, col: c } });
            } else {
                // Square has a tile. This tile was pre-existing on the board.
                // Verify it matches the character from the URL's word string.
                const existingTile = square.tile;
                const expectedLetterOnBoard = existingTile.isBlank ? existingTile.assignedLetter.toUpperCase() : existingTile.letter.toUpperCase();
                if (expectedLetterOnBoard !== charFromWord) {
                    console.error(`Mismatch: Board at ${r},${c} has ${expectedLetterOnBoard}, URL implies ${charFromWord}. Game desync.`);
                    return false;
                }
                // If it's a blank tile that was already on board and its assigned letter matches,
                // and the URL also specifies it as a blank at this position with the same assigned letter, it's consistent.
                if (existingTile.isBlank && blanksInWord.has(i) && existingTile.assignedLetter.toUpperCase() !== blanksInWord.get(i)) {
                     console.error(`Mismatch for blank tile assignment at ${r},${c}. Board: ${existingTile.assignedLetter}, URL: ${blanksInWord.get(i)}`);
                     return false;
                }
            }
        }

        // Score the turn based on the board state and the identified newly placed tiles.
        const allWordsFormed = identifyAllPlayedWords(newlyPlacedMovesFromURL, gameState.board, wordDirection);

        if (allWordsFormed.length === 0 && newlyPlacedMovesFromURL.length > 0) {
            console.warn("URL Processing: No words identified for scoring from newly placed tiles, though tiles were placed according to URL.", newlyPlacedMovesFromURL);
            // This could happen if validation on sender was different, or if only a single tile was placed that didn't form a word > 1 letter.
            // calculateWordScore should handle this and likely return 0 if no valid words.
        }

        const scoreResult = calculateWordScore(allWordsFormed, gameState.board, newlyPlacedMovesFromURL, gameState.settings);
        playerWhoseTurnItWas.score += scoreResult.score;
        console.log(`URL Processing: Player ${playerWhoseTurnItWas.name} scored ${scoreResult.score} points. New total score: ${playerWhoseTurnItWas.score}`);

        scoreResult.usedBonusSquares.forEach(sqCoord => {
            if (gameState.board.grid[sqCoord.r] && gameState.board.grid[sqCoord.r][sqCoord.c]) {
                gameState.board.grid[sqCoord.r][sqCoord.c].bonusUsed = true;
                console.log(`URL Processing: Bonus at ${sqCoord.r},${sqCoord.c} marked as used.`);
            }
        });

        // The player who made the move (playerWhoseTurnItWas) drew tiles on their client.
        // The receiving client needs to update that player's rack and the game bag accordingly.
        const tilesPlayedCount = newlyPlacedMovesFromURL.length;
        gameState.drawTiles(playerWhoseTurnItWas, tilesPlayedCount);
        console.log(`URL Processing: Simulated drawing ${tilesPlayedCount} tiles for ${playerWhoseTurnItWas.name}. New rack size: ${playerWhoseTurnItWas.rack.length}. Bag size: ${gameState.bag.length}`);

        // New logic to handle local player's uncommitted tiles conflicting with opponent's move
        if (gameState.currentTurnMoves && gameState.currentTurnMoves.length > 0) {
            const localPlayerInstance = gameState.players.find(p => p.id === localPlayerId);
            if (localPlayerInstance) {
                console.log("Checking for conflicts with local player's uncommitted tiles...");
                for (let i = gameState.currentTurnMoves.length - 1; i >= 0; i--) {
                    const localMove = gameState.currentTurnMoves[i];
                    const r = localMove.to.row;
                    const c = localMove.to.col;
                    const boardSquare = gameState.board.grid[r][c];

                    // Check if the square is now occupied by a tile that isn't the local player's uncommitted tile
                    if (boardSquare.tile && boardSquare.tile.id !== localMove.tileRef.id) {
                        console.log(`Conflict: Opponent's move at (${r},${c}) overrides local player's uncommitted tile ${localMove.tileRef.id} (Letter: ${localMove.tileRef.letter}). Returning to rack.`);
                        const tileToReturn = localMove.tileRef;
                        if (tileToReturn.isBlank) {
                            tileToReturn.assignedLetter = null; // Reset blank tile
                        }
                        localPlayerInstance.rack.push(tileToReturn);
                        gameState.currentTurnMoves.splice(i, 1); // Remove from uncommitted moves
                    }
                }
            }
        }
        return true;
    }

    console.log("No actionable turn data (word play, pass, or exchange) found in URL params to apply in applyTurnDataFromURL.");
    return false; // No word data, and no 'ex' parameter was found by this function.
}

function loadGameFromURLOrStorage(searchStringOverride = null) {
    const searchSource = searchStringOverride !== null ? searchStringOverride : window.location.search;
    const params = new URLSearchParams(searchSource);
    const urlGameId = params.get('gid');
    const urlTurnNumberStr = params.get('tn');
    const urlSeed = params.get('seed');
    const urlDictType = params.get('dt');
    const urlDictUrl = params.get('du');

    if (urlGameId) {
        console.log(`URL contains gameId: ${urlGameId}`);
        currentGame = loadGameStateFromLocalStorage(urlGameId); // This might set localPlayerId if found in storage
        if (currentGame) {
            // localPlayerId should be set by loadGameStateFromLocalStorage if it was saved.
            // If not (e.g. older save format), it might default or need prompting.
            // For now, we assume loadGameStateFromLocalStorage handles setting localPlayerId.
            // If it's still null/undefined here, a default or prompt would be needed.
            // Let's assume loadGameStateFromLocalStorage has set it or it defaults to 'player1' if not found.
            // localPlayerId = localPlayerId || 'player1'; // Fallback if not set by loader

            console.log(`Game ${urlGameId} loaded. This browser: ${localPlayerId}. LS Turn: ${currentGame.turnNumber}. URL Turn: ${urlTurnNumberStr}`);
            if (urlTurnNumberStr) {
                const urlTurnNumber = parseInt(urlTurnNumberStr);
                if (urlTurnNumber === currentGame.turnNumber + 1) {
                    console.log(`Attempting to apply turn ${urlTurnNumber} from URL.`);
                    if (applyTurnDataFromURL(currentGame, params)) { // True if word data was processed and applied
                        currentGame.turnNumber = urlTurnNumber;
                        currentGame.currentPlayerIndex = (currentGame.currentPlayerIndex + 1) % currentGame.players.length;
                        saveGameStateToLocalStorage(currentGame);
                        console.log(`Successfully applied word move from URL for turn ${urlTurnNumber}. New current player index: ${currentGame.currentPlayerIndex}`);
                    } else {
                        // applyTurnDataFromURL returned false. Check if it was a pass/exchange or an error.
                        if (!params.has('w') && !params.has('wl') && !params.has('wd') && !params.has('bt')) {
                            // No word-specific parameters, likely a pass or exchange (or just gid, tn)
                            currentGame.turnNumber = urlTurnNumber;
                            currentGame.currentPlayerIndex = (currentGame.currentPlayerIndex + 1) % currentGame.players.length;
                            saveGameStateToLocalStorage(currentGame);
                            console.log(`Turn ${urlTurnNumber} (pass/exchange or sync) processed. New current player index: ${currentGame.currentPlayerIndex}`);
                        } else {
                            // Word parameters were present but applyTurnDataFromURL failed (e.g., parsing error, invalid coords)
                            alert("Failed to apply turn data from URL. Word data present but invalid. Check console.");
                        }
                    }
                } else if (urlTurnNumber <= currentGame.turnNumber) {
                    console.log(`Turn ${urlTurnNumber} from URL already applied or is old. Current turn: ${currentGame.turnNumber}.`);
                } else {
                    alert(`Out of sync turn data. Expected turn ${currentGame.turnNumber + 1}, got ${urlTurnNumber}.`);
                }
            }
        } else {
            if (urlSeed && (!urlTurnNumberStr || parseInt(urlTurnNumberStr) <= 1)) { // Game not found locally, but URL has seed (and optionally P1's first move)
                console.log(`New game ${urlGameId} from URL with seed ${urlSeed}. This client is P2.`);
                const newGameSettings = {};
                if (urlDictType) {
                    newGameSettings.dictionaryType = urlDictType;
                    if (urlDictType === 'custom' && urlDictUrl) {
                        newGameSettings.dictionaryUrl = urlDictUrl;
                    }
                }

                // Parse custom game settings from URL
                const urlTileDistribution = params.get('td');
                if (urlTileDistribution) {
                    try {
                        newGameSettings.letterDistribution = JSON.parse(urlTileDistribution);
                    } catch (e) {
                        console.error("Error parsing tile distribution from URL:", e);
                    }
                }
                const urlTileValues = params.get('tv');
                if (urlTileValues) {
                    try {
                        newGameSettings.tileValues = JSON.parse(urlTileValues);
                    } catch (e) {
                        console.error("Error parsing tile values from URL:", e);
                    }
                }
                const urlBlankCount = params.get('bc');
                if (urlBlankCount !== null) {
                    const parsedBC = parseInt(urlBlankCount, 10);
                    if (!isNaN(parsedBC) && parsedBC >= 0) {
                        newGameSettings.blankTileCount = parsedBC;
                    } else {
                        console.error("Invalid blank tile count in URL:", urlBlankCount);
                    }
                }
                const urlSevenBonus = params.get('sb');
                if (urlSevenBonus !== null) {
                    const parsedSB = parseInt(urlSevenBonus, 10);
                    if (!isNaN(parsedSB) && parsedSB >= 0) {
                        newGameSettings.sevenTileBonus = parsedSB;
                    } else {
                        console.error("Invalid seven tile bonus in URL:", urlSevenBonus);
                    }
                }

<<<<<<< HEAD
=======
                const urlCustomBoardLayout = params.get('cbl');
                if (urlCustomBoardLayout) {
                    try {
                        // Split the comma-separated string back into an array of row strings.
                        const layoutRows = urlCustomBoardLayout.split(',');
                        // Basic validation: check for 15 rows. More detailed validation (15 chars per row, valid chars)
                        // will be handled by the Board constructor or could be added here for robustness.
                        // For now, trust that the sender (P1) sent a valid format as per earlier validation.
                        if (layoutRows.length === BOARD_SIZE) { // BOARD_SIZE is 15
                            // Further check if all rows have BOARD_SIZE characters
                            if (layoutRows.every(row => typeof row === 'string' && row.length === BOARD_SIZE)) {
                                newGameSettings.customBoardLayout = layoutRows;
                                console.log("Custom board layout successfully parsed from URL.");
                            } else {
                                console.warn("Custom board layout ('cbl') from URL has rows with incorrect length. Default layout will be used.");
                            }
                        } else {
                            console.warn("Custom board layout ('cbl') from URL does not have the correct number of rows (expected 15). Default layout will be used.");
                        }
                    } catch (e) {
                        console.error("Error parsing custom board layout ('cbl') from URL:", e);
                        // In case of error, customBoardLayout remains undefined in newGameSettings,
                        // leading to default layout.
                    }
                }

>>>>>>> b39c00bb
                currentGame = new GameState(urlGameId, parseInt(urlSeed), newGameSettings);
                localPlayerId = 'player2'; // This client is Player 2

                // If P1's first move is also in this URL (tn=1 and word data or ex data)
                if (urlTurnNumberStr && parseInt(urlTurnNumberStr) === 1 && (params.has('w') || params.get('ex') !== null)) {
                    if(applyTurnDataFromURL(currentGame, params)) { // apply P1's word OR P1's pass/exchange
                        currentGame.turnNumber = 1;
                        currentGame.currentPlayerIndex = 1; // Now P2's turn (index 1)
                    } else {
                        console.error("Failed to apply P1's first move data for P2 when creating game from URL.");
                        // Potentially revert game creation or alert user more strongly
                    }
                }
                // If tn=0 or no turn data, it's just game setup, P1 hasn't moved yet.
                // currentPlayerIndex remains 0 (P1's turn). turnNumber remains 0.
                // This is already handled by GameState constructor defaults.

                saveGameStateToLocalStorage(currentGame);
            } else {
                 alert(`Game ${urlGameId} not found locally and URL does not contain sufficient data to start it (e.g. missing seed for a new game instance). Load initial new game URL from Player 1.`);
                 document.getElementById('board-container').innerHTML = `<p>Error: Game ${urlGameId} not found. Load P1's first URL.</p>`; return;
            }
        }
    } else if (urlSeed) {
        console.log(`New game from URL with seed ${urlSeed}. This client is P1.`);
        const newGameId = urlGameId || `game-${Date.now()}`;
        currentGame = new GameState(newGameId, parseInt(urlSeed), {});
        currentGame.creatorId = BROWSER_PLAYER_ID;
        localPlayerId = 'player1';
        saveGameStateToLocalStorage(currentGame);
    } else {
        console.log("No game parameters in URL. Initializing a new local test game.");
        initializeNewGame(); return;
    }
    if (currentGame) {
        fullRender(currentGame, localPlayerId);
    } else {
        console.log("No game active. Displaying new game prompt.");
        document.getElementById('board-container').innerHTML = '<p>Start a new game or load one via URL.</p>';
    }
    updateControlButtonsVisibility(); // Call regardless of game state to set initial button visibility
}

document.addEventListener('DOMContentLoaded', () => {
    console.log("DOM fully loaded and parsed.");

    // Get modal elements
    const postMoveModalElement = document.getElementById('post-move-modal');
    const modalPointsEarnedSpan = document.getElementById('modal-points-earned');
    // const modalCopyUrlBtn = document.getElementById('modal-copy-url-btn'); // Removed
    const modalCloseBtn = document.getElementById('modal-close-btn');

    loadGameFromURLOrStorage();
    document.getElementById('play-word-btn').addEventListener('click', handleCommitPlay);
    document.getElementById('exchange-tiles-btn').addEventListener('click', handleExchangeTiles);
    document.getElementById('pass-turn-btn').addEventListener('click', handlePassTurn);
    document.getElementById('recall-tiles-btn').addEventListener('click', handleRecallTiles);
    // Assuming a button with ID 'confirm-exchange-btn' will be added to the HTML
    document.getElementById('confirm-exchange-btn').addEventListener('click', handleConfirmExchange);
    // Assuming a button with ID 'cancel-exchange-btn' will be added to the HTML
    document.getElementById('cancel-exchange-btn').addEventListener('click', handleCancelExchange);


    // New Game Settings Section Logic
    const newGameBtn = document.getElementById('new-game-btn');
    if (newGameBtn) newGameBtn.addEventListener('click', toggleCustomSettingsSection);

    const startGameBtn = document.getElementById('start-game-btn'); // This button is inside the new section
    if (startGameBtn) startGameBtn.addEventListener('click', startGameWithSettings);

    // Old cancelNewGameBtn listener is removed as the button is removed.

    document.querySelectorAll('input[name="dictionaryType"]').forEach(radio => {
        radio.addEventListener('change', function() {
            document.getElementById('custom-dictionary-url').style.display =
                (this.value === 'custom') ? 'block' : 'none';
        });
    });

    const copyUrlBtn = document.getElementById('copy-url-btn');
    const turnUrlInput = document.getElementById('turn-url');

    if (copyUrlBtn && turnUrlInput) {
        copyUrlBtn.addEventListener('click', () => {
            const urlToCopy = turnUrlInput.value;
            if (urlToCopy) {
                navigator.clipboard.writeText(urlToCopy)
                    .then(() => {
                        const originalButtonText = copyUrlBtn.textContent;
                        copyUrlBtn.textContent = 'Copied!';
                        copyUrlBtn.disabled = true;
                        setTimeout(() => {
                            copyUrlBtn.textContent = originalButtonText;
                            copyUrlBtn.disabled = false;
                        }, 2000); // Revert after 2 seconds
                    })
                    .catch(err => {
                        console.error('Failed to copy URL: ', err);
                        // Fallback for older browsers or if permissions are denied
                        // You could select the text and use document.execCommand('copy') here
                        // but that's also becoming deprecated.
                        // For now, just log the error. User can still manually copy.
                        alert("Failed to copy URL. Please copy it manually.");
                    });
            } else {
                // Optionally, provide feedback if there's no URL to copy
                const originalButtonText = copyUrlBtn.textContent;
                copyUrlBtn.textContent = 'No URL!';
                setTimeout(() => {
                    copyUrlBtn.textContent = originalButtonText;
                }, 1500);
            }
        });
    }

    // Event listener for modal copy button
    // Ensure modalCopyUrlBtn and postMoveModalElement are the ones defined at the start of DOMContentLoaded
    // if (modalCopyUrlBtn && postMoveModalElement) { // Removed
    //     modalCopyUrlBtn.addEventListener('click', () => { // Removed
    //         const urlToCopy = postMoveModalElement.dataset.turnUrl; // Removed
    //         if (urlToCopy) { // Removed
    //             navigator.clipboard.writeText(urlToCopy) // Removed
    //                 .then(() => { // Removed
    //                     const originalButtonText = modalCopyUrlBtn.textContent; // Removed
    //                     modalCopyUrlBtn.textContent = 'Copied!'; // Removed
    //                     modalCopyUrlBtn.disabled = true; // Removed
    //                     setTimeout(() => { // Removed
    //                         modalCopyUrlBtn.textContent = originalButtonText; // Removed
    //                         modalCopyUrlBtn.disabled = false; // Removed
    //                     }, 2000); // Removed
    //                 }) // Removed
    //                 .catch(err => { // Removed
    //                     console.error('Failed to copy modal URL: ', err); // Removed
    //                     alert("Failed to copy URL from modal. Please copy it manually from the input field if available."); // Removed
    //                 }); // Removed
    //         } else { // Removed
    //             const originalButtonText = modalCopyUrlBtn.textContent; // Removed
    //             modalCopyUrlBtn.textContent = 'No URL!'; // Removed
    //             setTimeout(() => { // Removed
    //                 modalCopyUrlBtn.textContent = originalButtonText; // Removed
    //             }, 1500); // Removed
    //         } // Removed
    //     }); // Removed
    // } // Removed

    // Event listener for modal close button
    // Ensure modalCloseBtn and postMoveModalElement are the ones defined at the start of DOMContentLoaded
    if (modalCloseBtn && postMoveModalElement) {
        modalCloseBtn.addEventListener('click', () => {
            const modalCopyCheckbox = document.getElementById('modal-copy-url-checkbox');
            if (modalCopyCheckbox && modalCopyCheckbox.checked) {
                const urlToCopy = postMoveModalElement.dataset.turnUrl;
                if (urlToCopy) {
                    navigator.clipboard.writeText(urlToCopy)
                        .then(() => {
                            console.log('Turn URL copied to clipboard via close button.');
                        })
                        .catch(err => {
                            console.error('Failed to copy URL via close button: ', err);
                            alert("Failed to copy URL. Please copy it manually.");
                        });
                } else {
                    console.warn('No Turn URL found in modal dataset to copy.');
                }
            }
            postMoveModalElement.setAttribute('hidden', 'true');
        });
    }

    document.addEventListener('keydown', (event) => {
        const postMoveModalElement = document.getElementById('post-move-modal');
        if (postMoveModalElement && !postMoveModalElement.hasAttribute('hidden')) {
            if (event.key === 'Enter') {
                event.preventDefault();
                const modalCloseBtn = document.getElementById('modal-close-btn');
                if (modalCloseBtn) {
                    modalCloseBtn.click();
                }
            } else if (event.key === 'Escape') {
                event.preventDefault();
                postMoveModalElement.setAttribute('hidden', 'true');
            }
        }
    });
});<|MERGE_RESOLUTION|>--- conflicted
+++ resolved
@@ -1692,14 +1692,11 @@
         if (settings.sevenTileBonus !== undefined && settings.sevenTileBonus !== 50) { // Default is 50
             params.append('sb', settings.sevenTileBonus);
         }
-<<<<<<< HEAD
-=======
         if (effectiveSettings.customBoardLayout && Array.isArray(effectiveSettings.customBoardLayout)) {
             // Join the array of row strings into a single comma-separated string for the URL parameter.
             const cblString = effectiveSettings.customBoardLayout.join(',');
             params.append('cbl', cblString);
         }
->>>>>>> b39c00bb
     }
 
     if (exchangeData !== null) { // Check if exchangeData is provided (not null)
@@ -1837,8 +1834,6 @@
         }
     }
 
-<<<<<<< HEAD
-=======
     // Parse Custom Board Layout
     const boardLayoutStr = document.getElementById('custom-board-layout').value.trim();
     if (boardLayoutStr) {
@@ -1862,7 +1857,6 @@
         gameSettings.customBoardLayout = layoutRows; // Assign to gameSettings
     }
 
->>>>>>> b39c00bb
     // If all settings are parsed and validated successfully:
     const settingsSection = document.getElementById('custom-settings-section');
     if (settingsSection) {
@@ -2270,8 +2264,6 @@
                     }
                 }
 
-<<<<<<< HEAD
-=======
                 const urlCustomBoardLayout = params.get('cbl');
                 if (urlCustomBoardLayout) {
                     try {
@@ -2298,7 +2290,6 @@
                     }
                 }
 
->>>>>>> b39c00bb
                 currentGame = new GameState(urlGameId, parseInt(urlSeed), newGameSettings);
                 localPlayerId = 'player2'; // This client is Player 2
 
